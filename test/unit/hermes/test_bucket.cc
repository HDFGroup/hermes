--- conflicted
+++ resolved
@@ -7,6 +7,7 @@
 #include "labstor_admin/labstor_admin.h"
 #include "hermes/hermes.h"
 #include "hermes/bucket.h"
+#include "data_stager/factory/binary_stager.h"
 #include <mpi.h>
 
 TEST_CASE("TestHermesConnect") {
@@ -364,17 +365,12 @@
   MPI_Barrier(MPI_COMM_WORLD);
 }
 
-<<<<<<< HEAD
-TEST_CASE("TestDataStager") {
-=======
-TEST_CASE("TestHermesMultiGetBucket") {
->>>>>>> cb45bc94
-  int rank, nprocs;
-  MPI_Barrier(MPI_COMM_WORLD);
-  MPI_Comm_rank(MPI_COMM_WORLD, &rank);
-  MPI_Comm_size(MPI_COMM_WORLD, &nprocs);
-
-<<<<<<< HEAD
+TEST_CASE("TestHermesDataStager") {
+  int rank, nprocs;
+  MPI_Barrier(MPI_COMM_WORLD);
+  MPI_Comm_rank(MPI_COMM_WORLD, &rank);
+  MPI_Comm_size(MPI_COMM_WORLD, &nprocs);
+
   if (rank == 0) {
     std::vector<char> data(KILOBYTES(256));
     FILE *file = fopen("/tmp/test.txt", "w");
@@ -383,40 +379,48 @@
   }
   MPI_Barrier(MPI_COMM_WORLD);
 
-  if (rank == 0) {
-    // Initialize Hermes on all nodes
-    HERMES->ClientInit();
-
-    // Create a bucket
-    hermes::Context ctx;
-    std::stringstream ss;
-    ss << "file::/tmp/test.txt" << ":";
-    ss << KILOBYTES(4);
-    hermes::Bucket bkt(ss.str(), KILOBYTES(256), HERMES_IS_FILE);
-
-    // Put a few blobs in the bucket
-    size_t page_size = KILOBYTES(4);
-    size_t count_per_proc = 16;
-    size_t off = rank * count_per_proc;
-    size_t proc_count = off + count_per_proc;
-    for (size_t i = off; i < proc_count; ++i) {
-      HILOG(kInfo, "Iteration: {}", i);
-      // Put a blob
-      hermes::Blob blob(KILOBYTES(4));
-      memset(blob.data(), i % 256, blob.size());
-      bkt.Append(blob, page_size, ctx);
-      hermes::Blob blob2;
-      bkt.Get(std::to_string(i), blob2, ctx);
-      REQUIRE(blob.size() == blob2.size());
-      REQUIRE(blob == blob2);
-    }
-    for (size_t i = off; i < proc_count; ++i) {
-      HILOG(kInfo, "ContainsBlob Iteration: {}", i);
-      REQUIRE(bkt.ContainsBlob(std::to_string(i)));
-    }
-  }
-  MPI_Barrier(MPI_COMM_WORLD);
-=======
+  // Initialize Hermes on all nodes
+  HERMES->ClientInit();
+
+  // Create a stageable bucket
+  size_t stage_size = KILOBYTES(256);
+  size_t page_size = KILOBYTES(4);
+  using hermes::data_stager::BinaryFileStager;
+  hermes::Context ctx;
+  ctx.flags_.SetBits(HERMES_IS_FILE);
+  hshm::charbuf url = BinaryFileStager::BuildFileUrl("/tmp/test.txt", page_size);
+  hermes::Bucket bkt(url.str(), stage_size, HERMES_IS_FILE);
+
+  // Put a few blobs in the bucket
+  size_t count_per_proc = 16;
+  size_t off = rank * count_per_proc;
+  size_t proc_count = off + count_per_proc;
+  for (size_t i = off; i < proc_count; ++i) {
+    HILOG(kInfo, "Iteration: {}", i);
+    // Put a blob
+    hermes::Blob blob(page_size);
+    memset(blob.data(), i % 256, blob.size());
+    bkt.Put(std::to_string(i), blob, ctx);
+    hermes::Blob blob2;
+    bkt.Get(std::to_string(i), blob2, ctx);
+    REQUIRE(blob2.size() == stage_size);
+    REQUIRE(blob == blob2);
+  }
+  for (size_t i = off; i < proc_count; ++i) {
+    HILOG(kInfo, "ContainsBlob Iteration: {}", i);
+    REQUIRE(bkt.ContainsBlob(std::to_string(i)));
+  }
+  MPI_Barrier(MPI_COMM_WORLD);
+
+  // Verify staging happened
+}
+
+TEST_CASE("TestHermesMultiGetBucket") {
+  int rank, nprocs;
+  MPI_Barrier(MPI_COMM_WORLD);
+  MPI_Comm_rank(MPI_COMM_WORLD, &rank);
+  MPI_Comm_size(MPI_COMM_WORLD, &nprocs);
+
   // Initialize Hermes on all nodes
   HERMES->ClientInit();
 
@@ -470,5 +474,4 @@
   blob_ids = bkt.GetContainedBlobIds();
   REQUIRE(blob_ids.size() == num_blobs);
   MPI_Barrier(MPI_COMM_WORLD);
->>>>>>> cb45bc94
 }