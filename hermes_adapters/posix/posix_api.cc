--- conflicted
+++ resolved
@@ -463,12 +463,7 @@
   if (fs_api->IsFdTracked(fd)) {
     File f; f.hermes_fd_ = fd;
     HILOG(kDebug, "Intercepted ftruncate.")
-<<<<<<< HEAD
-    // TODO(llogan)
-    return 0;
-=======
     return fs_api->Truncate(f, stat_exists, length);
->>>>>>> ee47cd45
   }
   return real_api->ftruncate(fd, length);
 }
@@ -480,12 +475,7 @@
   if (fs_api->IsFdTracked(fd)) {
     File f; f.hermes_fd_ = fd;
     HILOG(kDebug, "Intercepted ftruncate.")
-<<<<<<< HEAD
-    // TODO(llogan)
-    return 0;
-=======
     return fs_api->Truncate(f, stat_exists, length);
->>>>>>> ee47cd45
   }
   return real_api->ftruncate64(fd, length);
 }
