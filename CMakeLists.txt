--- conflicted
+++ resolved
@@ -221,13 +221,12 @@
 #-----------------------------------------------------------------------------
 # Dependencies common to all subdirectories
 #-----------------------------------------------------------------------------
-#thallium
+# thallium
 find_package(thallium CONFIG REQUIRED)
 if(thallium_FOUND)
   message(STATUS "found thallium at ${thallium_DIR}")
 endif()
 
-<<<<<<< HEAD
 # GOTCHA
 if(HERMES_INTERCEPT_IO)
   find_package(GOTCHA REQUIRED)
@@ -242,11 +241,12 @@
     option(HERMES_BUILD_MPI_IO "Build MPI I/O Module" ON)
     option(HERMES_BUILD_STDIO "Build standard I/O Module" ON)
   endif()
-=======
+endif()
+  
+# hcl
 find_package(hcl CONFIG REQUIRED)
 if(hcl_FOUND)
   message(STATUS "found HCL at ${hcl_DIR}")
->>>>>>> 26e6f898
 endif()
 
 if(HERMES_COMMUNICATION_MPI)
@@ -254,6 +254,7 @@
   message(STATUS "found mpi.h at ${MPI_CXX_INCLUDE_DIRS}")
 endif()
 
+# librt
 if(NOT APPLE)
   find_library(LIBRT rt)
   if(NOT LIBRT)
@@ -261,6 +262,7 @@
   endif()
 endif()
 
+# sdl2
 if(BUILD_BUFFER_POOL_VISUALIZER)
   find_package(SDL2 CONFIG REQUIRED)
   if(SDL2_FOUND)
