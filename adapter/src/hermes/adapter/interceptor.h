--- conflicted
+++ resolved
@@ -86,7 +86,7 @@
  */
 struct InterceptorList {
   /**
-<<<<<<< HEAD
+
    * hermes buffering mode.
    */
   AdapterMode adapter_mode;
@@ -95,12 +95,6 @@
    */
   std::vector<std::string> adapter_paths;
   /**
-   * Allow users to override the path exclusions
-   */
-  std::vector<std::string> user_path_exclusions;
-  /**
-=======
->>>>>>> 3a455d48
    * Allow adapter to exclude hermes specific files.
    */
   std::vector<std::string> hermes_paths_exclusion;
@@ -113,14 +107,9 @@
    * Default constructor
    */
   InterceptorList()
-<<<<<<< HEAD
       : adapter_mode(AdapterMode::DEFAULT),
         adapter_paths(),
-        user_path_exclusions(),
         hermes_paths_exclusion(),
-=======
-      : hermes_paths_exclusion(),
->>>>>>> 3a455d48
         hermes_flush_exclusion() {}
   void SetupAdapterMode() {
     char* adapter_mode_str = getenv(kAdapterMode);
