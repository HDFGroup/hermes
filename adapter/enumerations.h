--- conflicted
+++ resolved
@@ -14,14 +14,9 @@
 #define HERMES_ADAPTER_ENUMERATIONS_H
 enum class AdapterMode {
   kDefault = 0, /**< All/given files are stored on file close or flush. */
-<<<<<<< HEAD
   kBypass = 1, /**< All/given files are not buffered. */
   kScratch = 2, /**< All/given files are ignored on file close or flush. */
   kWorkflow = 3 /**< Keep data in hermes until user stages out. */
-=======
-  kBypass = 1,  /**< All/given files are not buffered. */
-  kScratch = 2  /**< All/given files are ignored on file close or flush. */
->>>>>>> 3124cca4
 };
 
 enum class FlushingMode {
