--- conflicted
+++ resolved
@@ -59,16 +59,11 @@
     return ss.str();
   }
 
-<<<<<<< HEAD
+  /** decode a BLOB name by splitting it into index, offset, size,
+        and rank. */
   void DecodeBlobNameLogEntry(const std::string &blob_name) {
     auto str_split =
         hermes::adapter::StringSplit(blob_name.data(), '#');
-=======
-  /** decode \a blob_name BLOB name by splitting it into index, offset, size,
-      and rank. */
-  void DecodeBlobNamePerProc(const std::string &blob_name) {
-    auto str_split = hermes::adapter::StringSplit(blob_name.data(), '#');
->>>>>>> 3124cca4
     std::stringstream(str_split[0]) >> page_;
     std::stringstream(str_split[1]) >> blob_off_;
     std::stringstream(str_split[2]) >> blob_size_;
