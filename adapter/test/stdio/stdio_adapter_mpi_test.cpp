--- conflicted
+++ resolved
@@ -1,20 +1,3 @@
-/* * * * * * * * * * * * * * * * * * * * * * * * * * * * * * * * * * * * * * *
- * Distributed under BSD 3-Clause license.                                   *
- * Copyright by The HDF Group.                                               *
- * Copyright by the Illinois Institute of Technology.                        *
- * All rights reserved.                                                      *
- *                                                                           *
- * This file is part of Hermes. The full Hermes copyright notice, including  *
- * terms governing use, modification, and redistribution, is contained in    *
-<<<<<<< HEAD
- * the COPYFILE, which can be found at the top directory. If you do not have *
- * access to either file, you may request a copy from help@hdfgroup.org.     *
-=======
- * the COPYING file, which can be found at the top directory. If you do not  *
- * have access to the file, you may request a copy from help@hdfgroup.org.   *
->>>>>>> 1e39d63b
- * * * * * * * * * * * * * * * * * * * * * * * * * * * * * * * * * * * * * * */
-
 #include <catch_config.h>
 #include <fcntl.h>
 #include <stdio.h>
@@ -151,18 +134,16 @@
                   "_of_" + std::to_string(info.comm_size) + "_" +
                   std::to_string(getpid());
   info.existing_file = fullpath.string() + "_ext_" + std::to_string(info.rank) +
-<<<<<<< HEAD
                        "_of_" + std::to_string(info.comm_size) + "_" +
                        std::to_string(getpid());
-=======
-                       "_of_" + std::to_string(info.comm_size);
   info.new_file_cmp = fullpath.string() + "_new_cmp_" +
                       std::to_string(info.rank) + "_of_" +
-                      std::to_string(info.comm_size);
+                      std::to_string(info.comm_size) + "_" +
+                      std::to_string(getpid());
   info.existing_file_cmp = fullpath.string() + "_ext_cmp_" +
                            std::to_string(info.rank) + "_of_" +
-                           std::to_string(info.comm_size);
->>>>>>> 1e39d63b
+                           std::to_string(info.comm_size) + "_" +
+                           std::to_string(getpid());
   if (fs::exists(info.new_file)) fs::remove(info.new_file);
   if (fs::exists(info.existing_file)) fs::remove(info.existing_file);
   if (fs::exists(info.existing_file)) fs::remove(info.existing_file);
