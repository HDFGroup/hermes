TEST_CASE("FFlush", "[process=" + std::to_string(info.comm_size) +
                        "]"
                        "[operation=single_fflush]"
                        "[repetition=1][file=1]") {
  pretest();
  SECTION("Flushing contents of file in different modes") {
    FILE* fd = fopen(info.existing_file.c_str(), "w");
    REQUIRE(fd != nullptr);
    int status = fflush(fd);
    REQUIRE(status == 0);
    status = fclose(fd);
    REQUIRE(status == 0);

    fd = fopen(info.existing_file.c_str(), "w+");
    REQUIRE(fd != nullptr);
    status = fflush(fd);
    REQUIRE(status == 0);
    status = fclose(fd);
    REQUIRE(status == 0);

    fd = fopen(info.existing_file.c_str(), "r+");
    REQUIRE(fd != nullptr);
    status = fflush(fd);
    REQUIRE(status == 0);
    status = fclose(fd);
    REQUIRE(status == 0);

    fd = fopen(info.existing_file.c_str(), "r");
    REQUIRE(fd != nullptr);
    status = fflush(fd);
    REQUIRE(status == 0);
    status = fclose(fd);
    REQUIRE(status == 0);

    fd = fopen(info.existing_file.c_str(), "a");
    REQUIRE(fd != nullptr);
    status = fflush(fd);
    REQUIRE(status == 0);
    status = fclose(fd);
    REQUIRE(status == 0);

    fd = fopen(info.existing_file.c_str(), "a+");
    REQUIRE(fd != nullptr);
    status = fflush(fd);
    REQUIRE(status == 0);
    status = fclose(fd);
    REQUIRE(status == 0);
  }
  SECTION("Flushing contents of all files") {
    int status = fflush(nullptr);
    REQUIRE(status == 0);
  }
  posttest();
}

TEST_CASE("Fdopen", "[process=" + std::to_string(info.comm_size) +
                        "]"
                        "[operation=single_fdopen]"
                        "[repetition=1][file=1]") {
  pretest();
  SECTION("Associate a FILE ptr with read mode") {
    int fd = open(info.existing_file.c_str(), O_RDWR);
    REQUIRE(fd != -1);

    FILE* fh = fdopen(fd, "r");
    REQUIRE(fh != nullptr);
    size_t read_size =
        fread(info.read_data.data(), sizeof(char), args.request_size, fh);
    REQUIRE(read_size == args.request_size);
    int status = fclose(fh);
    REQUIRE(status == 0);

    status = fcntl(fd, F_GETFD);
    REQUIRE(fd != -1);

    status = close(fd);
    REQUIRE(status == -1);
  }
  SECTION("Associate a FILE ptr with write mode") {
    int fd = open(info.existing_file.c_str(), O_RDWR);
    REQUIRE(fd != -1);

    FILE* fh = fdopen(fd, "w");
    REQUIRE(fh != nullptr);
    size_t write_size =
        fwrite(info.write_data.c_str(), sizeof(char), args.request_size, fh);
    REQUIRE(write_size == args.request_size);
    int status = fclose(fh);
    REQUIRE(status == 0);

    status = close(fd);
    REQUIRE(status == -1);
  }
  SECTION("Associate a FILE ptr with read plus mode") {
    int fd = open(info.existing_file.c_str(), O_RDWR);
    REQUIRE(fd != -1);

    FILE* fh = fdopen(fd, "r");
    REQUIRE(fh != nullptr);
    size_t read_size =
        fread(info.read_data.data(), sizeof(char), args.request_size, fh);
    REQUIRE(read_size == args.request_size);
    int status = fclose(fh);
    REQUIRE(status == 0);

    status = fcntl(fd, F_GETFD);
    REQUIRE(fd != -1);

    status = close(fd);
    REQUIRE(status == -1);
  }
  SECTION("Associate a FILE ptr with write plus mode") {
    int fd = open(info.existing_file.c_str(), O_RDWR);
    REQUIRE(fd != -1);

    FILE* fh = fdopen(fd, "w+");
    REQUIRE(fh != nullptr);
    size_t write_size =
        fwrite(info.write_data.c_str(), sizeof(char), args.request_size, fh);
    REQUIRE(write_size == args.request_size);
    int status = fclose(fh);
    REQUIRE(status == 0);

    status = fcntl(fd, F_GETFD);
    REQUIRE(fd != -1);

    status = close(fd);
    REQUIRE(status == -1);
  }
  SECTION("Associate a FILE ptr with append mode") {
    int fd = open(info.existing_file.c_str(), O_RDWR | O_APPEND);
    REQUIRE(fd != -1);

    FILE* fh = fdopen(fd, "a");
    REQUIRE(fh != nullptr);
    size_t write_size =
        fwrite(info.write_data.c_str(), sizeof(char), args.request_size, fh);
    REQUIRE(write_size == args.request_size);
    int status = fclose(fh);
    REQUIRE(status == 0);

    status = fcntl(fd, F_GETFD);
    REQUIRE(fd != -1);

    status = close(fd);
    REQUIRE(status == -1);
  }
  SECTION("Associate a FILE ptr with append plus mode") {
    int fd = open(info.existing_file.c_str(), O_RDWR | O_APPEND);
    REQUIRE(fd != -1);

    FILE* fh = fdopen(fd, "a+");
    REQUIRE(fh != nullptr);
    size_t write_size =
        fwrite(info.write_data.c_str(), sizeof(char), args.request_size, fh);
    REQUIRE(write_size == args.request_size);
    int status = fclose(fh);
    REQUIRE(status == 0);

    status = fcntl(fd, F_GETFD);
    REQUIRE(fd != -1);

    status = close(fd);
    REQUIRE(status == -1);
  }
  SECTION("Associate a FILE ptr with read mode twice") {
    int fd = open(info.existing_file.c_str(), O_RDWR);
    REQUIRE(fd != -1);

    FILE* fh = fdopen(fd, "r");
    REQUIRE(fh != nullptr);
    size_t read_size =
        fread(info.read_data.data(), sizeof(char), args.request_size, fh);
    REQUIRE(read_size == args.request_size);

    int status = fclose(fh);
    REQUIRE(status == 0);

    status = close(fd);
    REQUIRE(status == -1);
  }
  SECTION("Associate a FILE ptr with read mode twice after one closes") {
    int fd = open(info.existing_file.c_str(), O_RDWR);
    REQUIRE(fd != -1);

    FILE* fh = fdopen(fd, "r");
    REQUIRE(fh != nullptr);
    size_t read_size =
        fread(info.read_data.data(), sizeof(char), args.request_size, fh);
    REQUIRE(read_size == args.request_size);

    int status = fcntl(fd, F_GETFD);
    REQUIRE(fd != -1);

    status = fclose(fh);
    REQUIRE(status == 0);

    FILE* fh2 = fdopen(fd, "r");
    REQUIRE(fh2 == nullptr);

    status = close(fd);
    REQUIRE(status == -1);
  }
  posttest();
}

TEST_CASE("Freopen", "[process=" + std::to_string(info.comm_size) +
                         "]"
                         "[operation=single_freopen]"
                         "[repetition=1][file=1]") {
  pretest();
  SECTION("change different modes") {
    FILE* fhr = fopen(info.existing_file.c_str(), "r");
    REQUIRE(fhr != nullptr);

    FILE* fhw = freopen(info.existing_file.c_str(), "w", fhr);
    REQUIRE(fhw != nullptr);
    size_t write_size =
        fwrite(info.write_data.c_str(), sizeof(char), args.request_size, fhw);
    REQUIRE(write_size == args.request_size);

    FILE* fhwp = freopen(info.existing_file.c_str(), "w+", fhw);
    REQUIRE(fhwp != nullptr);
    write_size =
        fwrite(info.write_data.c_str(), sizeof(char), args.request_size, fhwp);
    REQUIRE(write_size == args.request_size);

    FILE* fha = freopen(info.existing_file.c_str(), "a", fhwp);
    REQUIRE(fha != nullptr);
    write_size =
        fwrite(info.write_data.c_str(), sizeof(char), args.request_size, fhwp);
    REQUIRE(write_size == args.request_size);

    FILE* fhap = freopen(info.existing_file.c_str(), "a+", fha);
    REQUIRE(fhap != nullptr);
    write_size =
        fwrite(info.write_data.c_str(), sizeof(char), args.request_size, fhap);
    REQUIRE(write_size == args.request_size);

    int status = fclose(fhap);
    REQUIRE(status == 0);
  }
  posttest();
}

<<<<<<< HEAD
TEST_CASE("fgetc",
          "[process=" + std::to_string(info.comm_size) +
              "]"
              "[operation=batched_fgetc]"
              "[repetition=\" + std::to_string(info.num_iterations) +\n"
              "              \"][file=1]") {
=======
TEST_CASE("fgetc", "[process=" + std::to_string(info.comm_size) +
                       "]"
                       "[operation=batched_fgetc]"
                       "[repetition=" +
                       std::to_string(info.num_iterations) + "][file=1]") {
>>>>>>> ec5d9de4
  pretest();
  SECTION("iterate and get all characters") {
    FILE* fh = fopen(info.existing_file.c_str(), "r");
    REQUIRE(fh != nullptr);
    size_t total_chars = 0;
    int c = '0';
    do {
      c = fgetc(fh);
      total_chars++;
      if (total_chars >= info.num_iterations) break;
    } while (c != EOF);
    REQUIRE(total_chars == info.num_iterations);
    int status = fclose(fh);
    REQUIRE(status == 0);
  }
  posttest();
}

TEST_CASE("getc", "[process=" + std::to_string(info.comm_size) +
                      "]"
                      "[operation=batched_getc]"
                      "[repetition=" +
                      std::to_string(info.num_iterations) + "][file=1]") {
  pretest();
  SECTION("iterate and get all characters") {
    FILE* fh = fopen(info.existing_file.c_str(), "r");
    REQUIRE(fh != nullptr);
    size_t total_chars = 0;
    int c = '0';
    do {
      c = getc(fh);
      total_chars++;
      if (total_chars >= info.num_iterations) break;
    } while (c != EOF);
    REQUIRE(total_chars == info.num_iterations);
    int status = fclose(fh);
    REQUIRE(status == 0);
  }
  posttest();
}

TEST_CASE("fgets", "[process=" + std::to_string(info.comm_size) +
                       "]"
                       "[operation=single_fgets]"
                       "[repetition=1][file=1]") {
  pretest();
  SECTION("iterate and get all characters") {
    FILE* fh = fopen(info.existing_file.c_str(), "r");
    REQUIRE(fh != nullptr);
    auto ret_str = fgets(info.read_data.data(), args.request_size, fh);
    REQUIRE(ret_str != NULL);
    REQUIRE(strlen(ret_str) == args.request_size - 1);
    int status = fclose(fh);
    REQUIRE(status == 0);
  }
  posttest();
}

TEST_CASE("fputc",
          "[process=" + std::to_string(info.comm_size) +
              "]"
              "[operation=batched_fputc]"
<<<<<<< HEAD
              "[repetition=\" + std::to_string(info.num_iterations) +\n"
              "              \"][file=1]") {
=======
              "[repetition=" + std::to_string(info.num_iterations) +
              "][file=1]") {
>>>>>>> ec5d9de4
  pretest();
  SECTION("iterate and get all characters") {
    FILE* fh = fopen(info.new_file.c_str(), "w+");
    REQUIRE(fh != nullptr);
    size_t total_chars = info.num_iterations;
    char c = 'w';
    for (size_t i = 0; i < total_chars; ++i) {
      int ret_char = fputc(c, fh);
      REQUIRE(ret_char == c);
    }
    int status = fclose(fh);
    REQUIRE(status == 0);
  }
  posttest();
}

TEST_CASE("putc", "[process=" + std::to_string(info.comm_size) +
                      "]"
                      "[operation=batched_putc]"
                      "[repetition=" +
                      std::to_string(info.num_iterations) + "][file=1]") {
  pretest();
  SECTION("iterate and get all characters") {
    FILE* fh = fopen(info.new_file.c_str(), "w+");
    REQUIRE(fh != nullptr);
    size_t total_chars = info.num_iterations;
    char c = 'w';
    for (size_t i = 0; i < total_chars; ++i) {
      int ret_char = putc(c, fh);
      REQUIRE(ret_char == c);
    }
    int status = fclose(fh);
    REQUIRE(status == 0);
  }
  posttest();
}

TEST_CASE("fputs", "[process=" + std::to_string(info.comm_size) +
                       "]"
                       "[operation=single_fputs]"
                       "[repetition=1][file=1]") {
  pretest();
  SECTION("iterate and get all characters") {
    FILE* fh = fopen(info.existing_file.c_str(), "w+");
    REQUIRE(fh != nullptr);
    int status = fputs(info.write_data.c_str(), fh);
    REQUIRE(status != -1);
    status = fclose(fh);
    REQUIRE(status == 0);
  }
  posttest();
}

TEST_CASE("fseek", "[process=" + std::to_string(info.comm_size) +
                       "]"
                       "[operation=single_fseek]"
                       "[repetition=1][file=1]") {
  pretest();
  SECTION("test all seek modes") {
    FILE* fh = fopen(info.existing_file.c_str(), "r");
    REQUIRE(fh != nullptr);
    int status = fseek(fh, 0, SEEK_SET);
    REQUIRE(status == 0);
    size_t offset = ftell(fh);
    REQUIRE(offset == 0);

    status = fseek(fh, 0, SEEK_CUR);
    REQUIRE(status == 0);
    offset = ftell(fh);
    REQUIRE(offset == 0);

    status = fseek(fh, 0, SEEK_END);
    REQUIRE(status == 0);
    offset = ftell(fh);
    REQUIRE(offset == info.total_size);

    status = fseek(fh, 0, SEEK_CUR);
    REQUIRE(status == 0);
    offset = ftell(fh);
    REQUIRE(offset == info.total_size);

    status = fclose(fh);
    REQUIRE(status == 0);
  }
  posttest();
}

TEST_CASE("fseeko", "[process=" + std::to_string(info.comm_size) +
                        "]"
                        "[operation=single_fseeko]"
                        "[repetition=1][file=1]") {
  pretest();
  SECTION("test all seek modes") {
    FILE* fh = fopen(info.existing_file.c_str(), "r");
    REQUIRE(fh != nullptr);
    int status = fseeko(fh, 0, SEEK_SET);
    REQUIRE(status == 0);
    size_t offset = ftell(fh);
    REQUIRE(offset == 0);

    status = fseeko(fh, 0, SEEK_CUR);
    REQUIRE(status == 0);
    offset = ftell(fh);
    REQUIRE(offset == 0);

    status = fseeko(fh, 0, SEEK_END);
    REQUIRE(status == 0);
    offset = ftell(fh);
    REQUIRE(offset == info.total_size);

    status = fseeko(fh, 0, SEEK_CUR);
    REQUIRE(status == 0);
    offset = ftell(fh);
    REQUIRE(offset == info.total_size);

    status = fclose(fh);
    REQUIRE(status == 0);
  }
  posttest();
}

TEST_CASE("rewind", "[process=" + std::to_string(info.comm_size) +
                        "]"
                        "[operation=single_rewind]"
                        "[repetition=1][file=1]") {
  pretest();
  SECTION("test all seek modes") {
    FILE* fh = fopen(info.existing_file.c_str(), "r");
    REQUIRE(fh != nullptr);
    int status = fseeko(fh, 0, SEEK_SET);
    REQUIRE(status == 0);
    size_t offset = ftell(fh);
    REQUIRE(offset == 0);
    rewind(fh);
    offset = ftell(fh);
    REQUIRE(offset == 0);

    status = fseeko(fh, 0, SEEK_END);
    REQUIRE(status == 0);
    offset = ftell(fh);
    REQUIRE(offset == info.total_size);
    rewind(fh);
    offset = ftell(fh);
    REQUIRE(offset == 0);

    status = fclose(fh);
    REQUIRE(status == 0);
  }
  posttest();
}

TEST_CASE("fsetpos", "[process=" + std::to_string(info.comm_size) +
                         "]"
                         "[operation=single_fsetpos]"
                         "[repetition=1][file=1]") {
  pretest();
  SECTION("test all seek modes") {
    FILE* fh = fopen(info.existing_file.c_str(), "r");
    REQUIRE(fh != nullptr);
    fpos_t position;
    fgetpos(fh, &position);

    position.__pos = 0;
    int status = fsetpos(fh, &position);
    REQUIRE(status == 0);
    size_t offset = ftell(fh);
    REQUIRE(offset == 0);

    position.__pos = info.total_size;
    status = fsetpos(fh, &position);
    REQUIRE(status == 0);
    offset = ftell(fh);
    REQUIRE(offset == info.total_size);

    status = fclose(fh);
    REQUIRE(status == 0);
  }
  posttest();
}

TEST_CASE("fgetpos", "[process=" + std::to_string(info.comm_size) +
                         "]"
                         "[operation=single_fgetpos]"
                         "[repetition=1][file=1]") {
  pretest();
  SECTION("test all seek modes") {
    FILE* fh = fopen(info.existing_file.c_str(), "r");
    REQUIRE(fh != nullptr);
    fpos_t position;

    int status = fseek(fh, 0, SEEK_SET);
    REQUIRE(status == 0);
    status = fgetpos(fh, &position);
    REQUIRE(position.__pos == 0);

    status = fseek(fh, 0, SEEK_END);
    REQUIRE(status == 0);
    status = fgetpos(fh, &position);
    REQUIRE(position.__pos == (long int)info.total_size);

    status = fclose(fh);
    REQUIRE(status == 0);
  }
  posttest();
}<|MERGE_RESOLUTION|>--- conflicted
+++ resolved
@@ -243,20 +243,11 @@
   posttest();
 }
 
-<<<<<<< HEAD
-TEST_CASE("fgetc",
-          "[process=" + std::to_string(info.comm_size) +
-              "]"
-              "[operation=batched_fgetc]"
-              "[repetition=\" + std::to_string(info.num_iterations) +\n"
-              "              \"][file=1]") {
-=======
 TEST_CASE("fgetc", "[process=" + std::to_string(info.comm_size) +
                        "]"
                        "[operation=batched_fgetc]"
                        "[repetition=" +
                        std::to_string(info.num_iterations) + "][file=1]") {
->>>>>>> ec5d9de4
   pretest();
   SECTION("iterate and get all characters") {
     FILE* fh = fopen(info.existing_file.c_str(), "r");
@@ -315,17 +306,11 @@
   posttest();
 }
 
-TEST_CASE("fputc",
-          "[process=" + std::to_string(info.comm_size) +
-              "]"
-              "[operation=batched_fputc]"
-<<<<<<< HEAD
-              "[repetition=\" + std::to_string(info.num_iterations) +\n"
-              "              \"][file=1]") {
-=======
-              "[repetition=" + std::to_string(info.num_iterations) +
-              "][file=1]") {
->>>>>>> ec5d9de4
+TEST_CASE("fputc", "[process=" + std::to_string(info.comm_size) +
+                       "]"
+                       "[operation=batched_fputc]"
+                       "[repetition=" +
+                       std::to_string(info.num_iterations) + "][file=1]") {
   pretest();
   SECTION("iterate and get all characters") {
     FILE* fh = fopen(info.new_file.c_str(), "w+");
