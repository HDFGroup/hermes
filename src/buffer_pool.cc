--- conflicted
+++ resolved
@@ -1562,9 +1562,6 @@
   return result;
 }
 
-<<<<<<< HEAD
-void OpenSwapFile(SharedMemoryContext *context, u32 node_id) {
-=======
 size_t ReadBlobById(SharedMemoryContext *context, RpcContext *rpc, Arena *arena,
                     api::Blob &dest, BlobID blob_id) {
   hermes::Blob blob = {};
@@ -1575,10 +1572,7 @@
   return result;
 }
 
-int OpenSwapFile(SharedMemoryContext *context, u32 node_id) {
-  int result = 0;
-
->>>>>>> 5bcd25a8
+void OpenSwapFile(SharedMemoryContext *context, u32 node_id) {
   if (!context->swap_file) {
     MetadataManager *mdm = GetMetadataManagerFromContext(context);
     std::string swap_path = GetSwapFilename(mdm, node_id);
