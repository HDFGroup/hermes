/* * * * * * * * * * * * * * * * * * * * * * * * * * * * * * * * * * * * * * *
 * Distributed under BSD 3-Clause license.                                   *
 * Copyright by The HDF Group.                                               *
 * Copyright by the Illinois Institute of Technology.                        *
 * All rights reserved.                                                      *
 *                                                                           *
 * This file is part of Hermes. The full Hermes copyright notice, including  *
 * terms governing use, modification, and redistribution, is contained in    *
 * the COPYING file, which can be found at the top directory. If you do not  *
 * have access to the file, you may request a copy from help@hdfgroup.org.   *
 * * * * * * * * * * * * * * * * * * * * * * * * * * * * * * * * * * * * * * */

#ifndef HERMES_METADATA_MANAGEMENT_H_
#define HERMES_METADATA_MANAGEMENT_H_

#include <string.h>

#include <atomic>
#include <string>

#include "memory_management.h"
#include "buffer_pool.h"

namespace hermes {

static const u32 kGlobalMutexNodeId = 1;

struct RpcContext;

enum MapType {
  kMapType_Bucket,
  kMapType_VBucket,
  kMapType_Blob,

  kMapType_Count
};

struct Stats {
};

const int kIdListChunkSize = 10;

struct ChunkedIdList {
  u32 head_offset;
  u32 length;
  u32 capacity;
};

struct IdList {
  u32 head_offset;
  u32 length;
};

struct BufferIdArray {
  BufferID *ids;
  u32 length;
};

struct BucketInfo {
  BucketID next_free;
  ChunkedIdList blobs;
  std::atomic<int> ref_count;
  bool active;
  Stats stats;
};

static constexpr int kMaxTraitsPerVBucket = 8;

struct VBucketInfo {
  VBucketID next_free;
  ChunkedIdList blobs;
  std::atomic<int> ref_count;
  TraitID traits[kMaxTraitsPerVBucket];
  bool active;
  Stats stats;
};

struct SystemViewState {
  std::atomic<u64> bytes_available[kMaxDevices];
  int num_devices;
};

struct MetadataManager {
  // All offsets are relative to the beginning of the MDM
  ptrdiff_t bucket_info_offset;
  BucketID first_free_bucket;

  ptrdiff_t vbucket_info_offset;
  VBucketID first_free_vbucket;

  ptrdiff_t rpc_state_offset;
  ptrdiff_t system_view_state_offset;
  ptrdiff_t global_system_view_state_offset;

  ptrdiff_t id_heap_offset;
  ptrdiff_t map_heap_offset;

  ptrdiff_t bucket_map_offset;
  ptrdiff_t vbucket_map_offset;
  ptrdiff_t blob_map_offset;

  ptrdiff_t swap_filename_prefix_offset;
  ptrdiff_t swap_filename_suffix_offset;

  // TODO(chogan): @optimization Should the TicketMutexes here be reader/writer
  // locks?

  // TODO(chogan): @optimization Hopefully this is used rarely. If it becomes
  // something that's commonly used, we need to come up with something smarter.
  /** Mutex shared by all nodes for operations that require synchronization.
   *
   *  Should only be accessed via BeginGlobalTicketMutex() and
   *  EndGlobalTicketMutex().
   */
  TicketMutex global_mutex;

  /** Lock for accessing `BucketInfo` structures located at
   * `bucket_info_offset` */
  TicketMutex bucket_mutex;
  /** Lock for accessing `VBucketInfo` structures located at
   * `vbucket_info_offset` */
  TicketMutex vbucket_mutex;

  /** Lock for accessing the `IdMap` located at `bucket_map_offset` */
  TicketMutex bucket_map_mutex;
  /** Lock for accessing the `IdMap` located at `vbucket_map_offset` */
  TicketMutex vbucket_map_mutex;
  /** Lock for accessing the `IdMap` located at `blob_map_offset` */
  TicketMutex blob_map_mutex;
  /** Lock for accessing `IdList`s and `ChunkedIdList`s */
  TicketMutex id_mutex;

  size_t map_seed;

  IdList node_targets;
  IdList neighborhood_targets;

  u32 system_view_state_update_interval_ms;
  u32 global_system_view_state_node_id;
  u32 num_buckets;
  u32 max_buckets;
  u32 num_vbuckets;
  u32 max_vbuckets;
};

struct RpcContext;

/**
 *
 */
void InitMetadataManager(MetadataManager *mdm, Arena *arena, Config *config,
                         int node_id);

/**
 *
 */
void InitNeighborhoodTargets(SharedMemoryContext *context, RpcContext *rpc);

/**
 *
 */
bool DestroyBucket(SharedMemoryContext *context, RpcContext *rpc,
                   const char *name, BucketID bucket_id);

/**
 *
 */
void DestroyBlobByName(SharedMemoryContext *context, RpcContext *rpc,
                       BucketID bucket_id, const std::string &blob_name);

/**
 *
 */
void RenameBlob(SharedMemoryContext *context, RpcContext *rpc,
                const std::string &old_name, const std::string &new_name,
                BucketID bucket_id);

/**
 *
 */
void RenameBucket(SharedMemoryContext *context, RpcContext *rpc, BucketID id,
                  const std::string &old_name, const std::string &new_name);

/**
 *
 */
bool ContainsBlob(SharedMemoryContext *context, RpcContext *rpc,
                  BucketID bucket_id, const std::string &blob_name);

/**
 *
 */
BufferIdArray GetBufferIdsFromBlobId(Arena *arena,
                                     SharedMemoryContext *context,
                                     RpcContext *rpc, BlobID blob_id,
                                     u32 **sizes);

/**
 *
 */
BlobID GetBlobId(SharedMemoryContext *context, RpcContext *rpc,
                       const std::string &name, BucketID bucket_id);



/**
 *
 */
std::string GetBlobNameFromId(MetadataManager *mdm, RpcContext *rpc,
                              BlobID blob_id);

/**
 *
 */
bool BlobIsInSwap(BlobID id);

/**
 *
 */
BucketID GetOrCreateBucketId(SharedMemoryContext *context, RpcContext *rpc,
                             const std::string &name);

/**
 *
 */
VBucketID GetOrCreateVBucketId(SharedMemoryContext *context, RpcContext *rpc,
                               const std::string &name);

/**
 *
 */
void AttachBlobToBucket(SharedMemoryContext *context, RpcContext *rpc,
                        const char *blob_name, BucketID bucket_id,
                        const std::vector<BufferID> &buffer_ids,
                        bool is_swap_blob = false);

/**
 *
 */
void AttachBlobToVBucket(SharedMemoryContext *context,
                         RpcContext *rpc,
                         const char *blob_name,
                         VBucketID vbucket_id);

/**
 *
 */
void IncrementRefcount(SharedMemoryContext *context, RpcContext *rpc,
                       BucketID id);

/**
 *
 */
void DecrementRefcount(SharedMemoryContext *context, RpcContext *rpc,
                       BucketID id);

/**
 *
 */
std::vector<BufferID> SwapBlobToVec(SwapBlob swap_blob);

/**
 *
 */
SwapBlob VecToSwapBlob(std::vector<BufferID> &vec);

/**
 *
 */
SwapBlob IdArrayToSwapBlob(BufferIdArray ids);

/**
 *
 */
bool IsBlobNameTooLong(const std::string &name);

/**
 *
 */
bool IsBucketNameTooLong(const std::string &name);

/**
 *
 */
bool IsVBucketNameTooLong(const std::string &name);

/**
 *
 */
TargetID FindTargetIdFromDeviceId(const std::vector<TargetID> &targets,
                                  DeviceID device_id);

/**
 *
 */
std::vector<BlobID> GetBlobIds(SharedMemoryContext *context, RpcContext *rpc,
                               BucketID bucket_id);

/**
 *
 */
BucketID GetBucketId(SharedMemoryContext *context, RpcContext *rpc,
                           const char *name);

/**
 *
 */
BucketID GetBucketIdFromBlobId(SharedMemoryContext *context, RpcContext *rpc,
                               BlobID blob_id);

/**
 *
 */
void IncrementRefcount(SharedMemoryContext *context, RpcContext *rpc,
                       VBucketID id);

/**
 *
 */
void DecrementRefcount(SharedMemoryContext *context, RpcContext *rpc,
                       VBucketID id);

/**
 *
 */
bool IsNullBlobId(BlobID id);

/**
 *
 */
<<<<<<< HEAD
void RemoveBlobFromVBucketInfo(SharedMemoryContext *context, RpcContext *rpc,
                               VBucketID vbucket_name, const char* blob_name);

/**
 *
 */
std::vector<BlobID> GetBlobsFromVBucketInfo(SharedMemoryContext *context,
                                            RpcContext *rpc,
                                            VBucketID vbucket_id);

/**
 *
 */
std::string GetBlobNameById(SharedMemoryContext *context, RpcContext *rpc,
                            BlobID id);
=======
void BeginGlobalTicketMutex(SharedMemoryContext *context, RpcContext *rpc);

/**
 *
 */
void EndGlobalTicketMutex(SharedMemoryContext *context, RpcContext *rpc);

/**
 *
 */
void LocalBeginGlobalTicketMutex(MetadataManager *mdm);

/**
 *
 */
void LocalEndGlobalTicketMutex(MetadataManager *mdm);

>>>>>>> 3e595e3e
}  // namespace hermes

#endif  // HERMES_METADATA_MANAGEMENT_H_<|MERGE_RESOLUTION|>--- conflicted
+++ resolved
@@ -23,8 +23,6 @@
 
 namespace hermes {
 
-static const u32 kGlobalMutexNodeId = 1;
-
 struct RpcContext;
 
 enum MapType {
@@ -104,15 +102,6 @@
 
   // TODO(chogan): @optimization Should the TicketMutexes here be reader/writer
   // locks?
-
-  // TODO(chogan): @optimization Hopefully this is used rarely. If it becomes
-  // something that's commonly used, we need to come up with something smarter.
-  /** Mutex shared by all nodes for operations that require synchronization.
-   *
-   *  Should only be accessed via BeginGlobalTicketMutex() and
-   *  EndGlobalTicketMutex().
-   */
-  TicketMutex global_mutex;
 
   /** Lock for accessing `BucketInfo` structures located at
    * `bucket_info_offset` */
@@ -172,8 +161,7 @@
  *
  */
 void RenameBlob(SharedMemoryContext *context, RpcContext *rpc,
-                const std::string &old_name, const std::string &new_name,
-                BucketID bucket_id);
+                const std::string &old_name, const std::string &new_name);
 
 /**
  *
@@ -194,20 +182,19 @@
                                      SharedMemoryContext *context,
                                      RpcContext *rpc, BlobID blob_id,
                                      u32 **sizes);
-
-/**
- *
- */
-BlobID GetBlobId(SharedMemoryContext *context, RpcContext *rpc,
-                       const std::string &name, BucketID bucket_id);
-
-
-
-/**
- *
- */
-std::string GetBlobNameFromId(MetadataManager *mdm, RpcContext *rpc,
-                              BlobID blob_id);
+/**
+ *
+ */
+BufferIdArray GetBufferIdsFromBlobName(Arena *arena,
+                                       SharedMemoryContext *context,
+                                       RpcContext *rpc, const char *blob_name,
+                                       u32 **sizes);
+
+/**
+ *
+ */
+BlobID GetBlobIdByName(SharedMemoryContext *context, RpcContext *rpc,
+                       const char *name);
 
 /**
  *
@@ -237,14 +224,6 @@
 /**
  *
  */
-void AttachBlobToVBucket(SharedMemoryContext *context,
-                         RpcContext *rpc,
-                         const char *blob_name,
-                         VBucketID vbucket_id);
-
-/**
- *
- */
 void IncrementRefcount(SharedMemoryContext *context, RpcContext *rpc,
                        BucketID id);
 
@@ -295,19 +274,11 @@
  */
 std::vector<BlobID> GetBlobIds(SharedMemoryContext *context, RpcContext *rpc,
                                BucketID bucket_id);
-
-/**
- *
- */
-BucketID GetBucketId(SharedMemoryContext *context, RpcContext *rpc,
+/**
+ *
+ */
+BucketID GetBucketIdByName(SharedMemoryContext *context, RpcContext *rpc,
                            const char *name);
-
-/**
- *
- */
-BucketID GetBucketIdFromBlobId(SharedMemoryContext *context, RpcContext *rpc,
-                               BlobID blob_id);
-
 /**
  *
  */
@@ -324,11 +295,9 @@
  *
  */
 bool IsNullBlobId(BlobID id);
-
-/**
- *
- */
-<<<<<<< HEAD
+/**
+ *
+ */
 void RemoveBlobFromVBucketInfo(SharedMemoryContext *context, RpcContext *rpc,
                                VBucketID vbucket_name, const char* blob_name);
 
@@ -344,7 +313,10 @@
  */
 std::string GetBlobNameById(SharedMemoryContext *context, RpcContext *rpc,
                             BlobID id);
-=======
+
+/**
+ *
+ */
 void BeginGlobalTicketMutex(SharedMemoryContext *context, RpcContext *rpc);
 
 /**
@@ -362,7 +334,6 @@
  */
 void LocalEndGlobalTicketMutex(MetadataManager *mdm);
 
->>>>>>> 3e595e3e
 }  // namespace hermes
 
 #endif  // HERMES_METADATA_MANAGEMENT_H_