#------------------------------------------------------------------------------
# Include source and build directories
#------------------------------------------------------------------------------
include_directories(
  ${CMAKE_CURRENT_SOURCE_DIR}/api
  ${CMAKE_CURRENT_SOURCE_DIR}/buffer_pool
  ${CMAKE_CURRENT_SOURCE_DIR}/io_clients
)

#------------------------------------------------------------------------------
# External dependencies
#------------------------------------------------------------------------------
# google log
find_package(GLOG REQUIRED)
if(GLOG_FOUND)
  message(STATUS "found glog, glog dir is ${GLOG_DIR}")
  set(HERMES_EXT_INCLUDE_DEPENDENCIES ${GLOG_INCLUDE_DIR}
      ${HERMES_EXT_INCLUDE_DEPENDENCIES}
  )
  set(HERMES_EXT_LIB_DEPENDENCIES glog::glog ${HERMES_EXT_LIB_DEPENDENCIES})
else()
  message(STATUS, "GLOG not found")
endif()

#------------------------------------------------------------------------------
# Set sources
#------------------------------------------------------------------------------
set(HERMES_SRCS
  ${CMAKE_CURRENT_SOURCE_DIR}/api/bucket.cc
  ${CMAKE_CURRENT_SOURCE_DIR}/api/hermes.cc
  ${CMAKE_CURRENT_SOURCE_DIR}/api/vbucket.cc
  ${CMAKE_CURRENT_SOURCE_DIR}/buffer_pool.cc
  ${CMAKE_CURRENT_SOURCE_DIR}/data_placement_engine.cc
)

#------------------------------------------------------------------------------
# Libraries
#------------------------------------------------------------------------------
# HERMES
set(HERMES_BUILD_INCLUDE_DEPENDENCIES
  ${CMAKE_CURRENT_SOURCE_DIR}
  ${CMAKE_CURRENT_SOURCE_DIR}/api
  ${CMAKE_CURRENT_BINARY_DIR}
)

add_library(hermes ${HERMES_SRCS})

target_include_directories(hermes
  PUBLIC "$<BUILD_INTERFACE:${HERMES_BUILD_INCLUDE_DEPENDENCIES}>"
          $<INSTALL_INTERFACE:${HERMES_INSTALL_INCLUDE_INTERFACE}>
)

target_link_libraries(hermes
  PUBLIC glog::glog
  PRIVATE thallium
<<<<<<< HEAD
  PUBLIC "$<$<BOOL:HERMES_INTERCEPT_IO>:${GOTCHA_MODULE_LIBS}>"
=======
  PRIVATE hcl
>>>>>>> 26e6f898
  PRIVATE $<$<BOOL:HERMES_COMMUNICATION_MPI>:MPI::MPI_CXX>
)

target_compile_definitions(hermes
  PRIVATE $<$<BOOL:HERMES_COMMUNICATION_MPI>:HERMES_COMMUNICATION_MPI>
  PRIVATE $<$<BOOL:HERMES_USE_TCP>:HCL_ENABLE_THALLIUM_TCP>
)

hermes_set_lib_options(hermes "hermes" ${HERMES_LIBTYPE})

set(HERMES_EXPORTED_LIBS hermes ${HERMES_EXPORTED_LIBS})

#-----------------------------------------------------------------------------
# Specify project header files to be installed
#-----------------------------------------------------------------------------
set(HERMES_HEADERS
  ${CMAKE_CURRENT_SOURCE_DIR}/api/bucket.h
  ${CMAKE_CURRENT_SOURCE_DIR}/api/hermes.h
  ${CMAKE_CURRENT_SOURCE_DIR}/api/id.h
  ${CMAKE_CURRENT_SOURCE_DIR}/api/vbucket.h
  ${CMAKE_CURRENT_SOURCE_DIR}/buffer_pool.h
  ${CMAKE_CURRENT_SOURCE_DIR}/buffer_pool_internal.h
  ${CMAKE_CURRENT_SOURCE_DIR}/communication.h
  ${CMAKE_CURRENT_SOURCE_DIR}/data_placement_engine.h
  ${CMAKE_CURRENT_SOURCE_DIR}/hermes_types.h
  ${CMAKE_CURRENT_SOURCE_DIR}/memory_arena.h
  ${CMAKE_CURRENT_SOURCE_DIR}/utils.h
)

#-----------------------------------------------------------------------------
# Add file(s) to CMake Install
#-----------------------------------------------------------------------------
install(
  FILES
    ${HERMES_HEADERS}
  DESTINATION
    ${HERMES_INSTALL_INCLUDE_DIR}
  COMPONENT
    headers
)

#-----------------------------------------------------------------------------
# Add Target(s) to CMake Install
#-----------------------------------------------------------------------------
install(
  TARGETS
    hermes
  EXPORT
    ${HERMES_EXPORTED_TARGETS}
  LIBRARY DESTINATION ${HERMES_INSTALL_LIB_DIR}
  ARCHIVE DESTINATION ${HERMES_INSTALL_LIB_DIR}
  RUNTIME DESTINATION ${HERMES_INSTALL_BIN_DIR}
)

#-----------------------------------------------------------------------------
# Add Target(s) to CMake Install for import into other projects
#-----------------------------------------------------------------------------
install(
  EXPORT
    ${HERMES_EXPORTED_TARGETS}
  DESTINATION
    ${HERMES_INSTALL_DATA_DIR}/cmake/hermes
  FILE
    ${HERMES_EXPORTED_TARGETS}.cmake
)

#-----------------------------------------------------------------------------
# Export all exported targets to the build tree for use by parent project
#-----------------------------------------------------------------------------
if(NOT HERMES_EXTERNALLY_CONFIGURED)
EXPORT (
  TARGETS
    ${HERMES_EXPORTED_LIBS}
  FILE
    ${HERMES_EXPORTED_TARGETS}.cmake
)
endif()

#------------------------------------------------------------------------------
# Set variables for parent scope
#------------------------------------------------------------------------------
# Used by config.cmake.build.in and Testing
set(HERMES_INCLUDES_BUILD_TIME
  ${CMAKE_CURRENT_SOURCE_DIR}
  ${CMAKE_CURRENT_BINARY_DIR}
  ${HERMES_EXT_INCLUDE_DEPENDENCIES}
  PARENT_SCOPE
)

# Used by config.cmake.install.in
set(HERMES_INCLUDES_INSTALL_TIME
  ${HERMES_INSTALL_INCLUDE_DIR}
  ${HERMES_EXT_INCLUDE_DEPENDENCIES}
  PARENT_SCOPE
)<|MERGE_RESOLUTION|>--- conflicted
+++ resolved
@@ -53,11 +53,8 @@
 target_link_libraries(hermes
   PUBLIC glog::glog
   PRIVATE thallium
-<<<<<<< HEAD
+  PRIVATE hcl
   PUBLIC "$<$<BOOL:HERMES_INTERCEPT_IO>:${GOTCHA_MODULE_LIBS}>"
-=======
-  PRIVATE hcl
->>>>>>> 26e6f898
   PRIVATE $<$<BOOL:HERMES_COMMUNICATION_MPI>:MPI::MPI_CXX>
 )
 
