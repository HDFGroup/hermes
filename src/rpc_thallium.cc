--- conflicted
+++ resolved
@@ -252,18 +252,16 @@
       req.respond(true);
     };
 
-  function<void(const request&, const string&, BlobID, BucketID)>
+  function<void(const request&, const string&, BlobID)>
     rpc_destroy_blob_by_name =
-    [context, rpc](const request &req, const string &name, BlobID id,
-                   BucketID bucket_id) {
-      LocalDestroyBlobByName(context, rpc, name.c_str(), id, bucket_id);
-      req.respond(true);
-    };
-
-  function<void(const request&, BlobID, BucketID)>
-    rpc_destroy_blob_by_id = [context, rpc](const request &req, BlobID id,
-                                            BucketID bucket_id) {
-      LocalDestroyBlobById(context, rpc, id, bucket_id);
+    [context, rpc](const request &req, const string &name, BlobID id) {
+      LocalDestroyBlobByName(context, rpc, name.c_str(), id);
+        req.respond(true);
+    };
+
+  function<void(const request&, BlobID)>
+    rpc_destroy_blob_by_id = [context, rpc](const request &req, BlobID id) {
+      LocalDestroyBlobById(context, rpc, id);
       req.respond(true);
     };
 
@@ -280,14 +278,6 @@
       LocalRemoveBlobFromBucketInfo(context, bucket_id, blob_id);
       req.respond(true);
     };
-
-  function<void(const request&, VBucketID, BlobID)>
-      rpc_remove_blob_from_vbucket_info = [context](const request &req,
-                                                   VBucketID vbucket_id,
-                                                   BlobID blob_id) {
-    LocalRemoveBlobFromVBucketInfo(context, vbucket_id, blob_id);
-    req.respond(true);
-  };
 
   function<void(const request &, BucketID)> rpc_increment_refcount_bucket =
       [context](const request &req, BucketID id) {
@@ -349,18 +339,6 @@
 
       req.respond(result);
     };
-  auto rpc_get_bucket_id_from_blob_id = [context](const request &req,
-                                                  BlobID id) {
-    BucketID result = LocalGetBucketIdFromBlobId(context, id);
-
-    req.respond(result);
-  };
-
-  auto rpc_get_blob_name_from_id = [context](const request &req, BlobID id) {
-    std::string result = LocalGetBlobNameFromId(context, id);
-
-    req.respond(result);
-  };
 
   function<void(const request&)> rpc_finalize =
     [rpc](const request &req) {
@@ -369,10 +347,31 @@
       state->engine->finalize();
     };
 
-<<<<<<< HEAD
+  // TODO(chogan): Only one node needs this. Separate RPC server?
+  auto rpc_begin_global_ticket_mutex = [context, rpc](const tl::request &req) {
+    DLOG_ASSERT(rpc->node_id == kGlobalMutexNodeId);
+    MetadataManager *mdm = GetMetadataManagerFromContext(context);
+    LocalBeginGlobalTicketMutex(mdm);
+
+    req.respond(true);
+  };
+
+  auto rpc_end_global_ticket_mutex = [context, rpc](const tl::request &req) {
+    DLOG_ASSERT(rpc->node_id == kGlobalMutexNodeId);
+    MetadataManager *mdm = GetMetadataManagerFromContext(context);
+    LocalEndGlobalTicketMutex(mdm);
+
+    req.respond(true);
+  };
+  rpc_server->define("RemoteBeginGlobalTicketMutex",
+                     rpc_begin_global_ticket_mutex);
+  rpc_server->define("RemoteEndGlobalTicketMutex",
+                     rpc_end_global_ticket_mutex);
+  //
+
   function<void(const request&, VBucketID)>
       rpc_get_blobs_from_vbucket_info = [context](const request &req,
-                                                   VBucketID vbucket_id) {
+                                                  VBucketID vbucket_id) {
     auto ret = LocalGetBlobsFromVBucketInfo(context, vbucket_id);
     req.respond(ret);
   };
@@ -381,30 +380,6 @@
         auto ret = LocalGetBlobNameById(context, id);
         req.respond(ret);
       };
-=======
-  // TODO(chogan): Only one node needs this. Separate RPC server?
-  auto rpc_begin_global_ticket_mutex = [context, rpc](const tl::request &req) {
-    DLOG_ASSERT(rpc->node_id == kGlobalMutexNodeId);
-    MetadataManager *mdm = GetMetadataManagerFromContext(context);
-    LocalBeginGlobalTicketMutex(mdm);
-
-    req.respond(true);
-  };
-
-  auto rpc_end_global_ticket_mutex = [context, rpc](const tl::request &req) {
-    DLOG_ASSERT(rpc->node_id == kGlobalMutexNodeId);
-    MetadataManager *mdm = GetMetadataManagerFromContext(context);
-    LocalEndGlobalTicketMutex(mdm);
-
-    req.respond(true);
-  };
-  rpc_server->define("RemoteBeginGlobalTicketMutex",
-                     rpc_begin_global_ticket_mutex);
-  rpc_server->define("RemoteEndGlobalTicketMutex",
-                     rpc_end_global_ticket_mutex);
-  //
->>>>>>> 3e595e3e
-
   // TODO(chogan): Currently these three are only used for testing.
   rpc_server->define("GetBuffers", rpc_get_buffers);
   rpc_server->define("SplitBuffers", rpc_split_buffers).disable_response();
@@ -431,8 +406,6 @@
   rpc_server->define("RemoteGetNextFreeBucketId", rpc_get_next_free_bucket_id);
   rpc_server->define("RemoteRemoveBlobFromBucketInfo",
                     rpc_remove_blob_from_bucket_info);
-  rpc_server->define("RemoteRemoveBlobFromVBucketInfo",
-                     rpc_remove_blob_from_vbucket_info);
   rpc_server->define("RemoteAllocateBufferIdList", rpc_allocate_buffer_id_list);
   rpc_server->define("RemoteGetBufferIdList", rpc_get_buffer_id_list);
   rpc_server->define("RemoteFreeBufferIdList", rpc_free_buffer_id_list);
@@ -449,14 +422,7 @@
                      rpc_get_global_device_capacities);
   rpc_server->define("RemoteGetBlobIds", rpc_get_blob_ids);
   rpc_server->define("RemoteGetNodeTargets", rpc_get_node_targets);
-  rpc_server->define("RemoteGetBucketIdFromBlobId",
-                     rpc_get_bucket_id_from_blob_id);
-  rpc_server->define("RemoteGetBlobNameFromId", rpc_get_blob_name_from_id);
   rpc_server->define("RemoteFinalize", rpc_finalize).disable_response();
-  rpc_server->define("RemoteGetBlobsFromVBucketInfo",
-                     rpc_get_blobs_from_vbucket_info);
-  rpc_server->define("RemoteGetBlobNameById",
-                     rpc_get_blob_name_by_id);
 }
 
 void StartBufferOrganizer(SharedMemoryContext *context, RpcContext *rpc,
@@ -565,13 +531,6 @@
                                ABT_THREAD_ATTR_NULL, NULL);
 }
 
-void StopGlobalSystemViewStateUpdateThread(RpcContext *rpc) {
-  ThalliumState *state = GetThalliumState(rpc);
-  state->kill_requested.store(true);
-  ABT_xstream_join(state->execution_stream);
-  ABT_xstream_free(&state->execution_stream);
-}
-
 void InitRpcContext(RpcContext *rpc, u32 num_nodes, u32 node_id,
                      Config *config) {
   rpc->num_nodes = num_nodes;
@@ -631,6 +590,9 @@
 
 void FinalizeRpcContext(RpcContext *rpc, bool is_daemon) {
   ThalliumState *state = GetThalliumState(rpc);
+  state->kill_requested.store(true);
+  ABT_xstream_join(state->execution_stream);
+  ABT_xstream_free(&state->execution_stream);
 
   if (is_daemon) {
     state->engine->wait_for_finalize();
