--- conflicted
+++ resolved
@@ -101,7 +101,6 @@
   u64 as_int;
 };
 
-<<<<<<< HEAD
 struct BufferIdHash {
   size_t operator()(const BufferID &id) const {
     return std::hash<u64>()(id.as_int);
@@ -110,13 +109,11 @@
 
 bool operator==(const BufferID &lhs, const BufferID &rhs);
 
-=======
 struct ShmemClientInfo {
   ptrdiff_t mdm_offset;
   ptrdiff_t bpm_offset;
 };
 
->>>>>>> 18a1afac
 /**
  * Metadata for a Hermes buffer.
  *
