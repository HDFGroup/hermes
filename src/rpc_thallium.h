/* * * * * * * * * * * * * * * * * * * * * * * * * * * * * * * * * * * * * * *
 * Distributed under BSD 3-Clause license.                                   *
 * Copyright by The HDF Group.                                               *
 * Copyright by the Illinois Institute of Technology.                        *
 * All rights reserved.                                                      *
 *                                                                           *
 * This file is part of Hermes. The full Hermes copyright notice, including  *
 * terms governing use, modification, and redistribution, is contained in    *
 * the COPYING file, which can be found at the top directory. If you do not  *
 * have access to the file, you may request a copy from help@hdfgroup.org.   *
 * * * * * * * * * * * * * * * * * * * * * * * * * * * * * * * * * * * * * * */

#ifndef HERMES_RPC_THALLIUM_H_
#define HERMES_RPC_THALLIUM_H_

#include <arpa/inet.h>
#include <netdb.h>
#include <netinet/in.h>
#include <sys/socket.h>

#include <thallium.hpp>
#include <thallium/serialization/stl/pair.hpp>
#include <thallium/serialization/stl/string.hpp>
#include <thallium/serialization/stl/vector.hpp>

#include "buffer_organizer.h"

namespace tl = thallium;

namespace hermes {

const int kMaxServerNamePrefix = 32; /**< max. server name prefix */
const int kMaxServerNamePostfix = 8; /**< max. server name suffix */
const char kBoPrefix[] = "BO::";     /**< buffer organizer prefix */
/** buffer organizer prefix length */
const int kBoPrefixLength = sizeof(kBoPrefix) - 1;

/**
   A structure to represent Thallium state
*/
struct ThalliumState {
  char server_name_prefix[kMaxServerNamePrefix];      /**< server prefix */
  char server_name_postfix[kMaxServerNamePostfix];    /**< server suffix */
  char bo_server_name_postfix[kMaxServerNamePostfix]; /**< buf. org. suffix */
  std::atomic<bool> kill_requested;                   /**< is kill requested? */
  tl::engine *engine;                                 /**< pointer to engine */
  tl::engine *bo_engine;        /**< pointer to buf. org. engine */
  ABT_xstream execution_stream; /**< Argobots execution stream */
};

/**
   A structure to represent a client's Thallium state
*/
struct ClientThalliumState {
  tl::engine *engine; /**< pointer to engine */
};

/**
 *  Lets Thallium know how to serialize a BufferID.
 *
 * This function is called implicitly by Thallium.
 *
 * @param ar An archive provided by Thallium.
 * @param buffer_id The BufferID to serialize.
 */
template <typename A>
void serialize(A &ar, BufferID &buffer_id) {
  ar &buffer_id.as_int;
}

/**
 *  Lets Thallium know how to serialize a BucketID.
 *
 * This function is called implicitly by Thallium.
 *
 * @param ar An archive provided by Thallium.
 * @param bucket_id The BucketID to serialize.
 */
template <typename A>
void serialize(A &ar, BucketID &bucket_id) {
  ar &bucket_id.as_int;
}

/**
 *  Lets Thallium know how to serialize a VBucketID.
 *
 * This function is called implicitly by Thallium.
 *
 * @param ar An archive provided by Thallium.
 * @param vbucket_id The VBucketID to serialize.
 */
template <typename A>
void serialize(A &ar, VBucketID &vbucket_id) {
  ar &vbucket_id.as_int;
}

/**
 *  Lets Thallium know how to serialize a BlobID.
 *
 * This function is called implicitly by Thallium.
 *
 * @param ar An archive provided by Thallium.
 * @param blob_id The BlobID to serialize.
 */
template <typename A>
void serialize(A &ar, BlobID &blob_id) {
  ar &blob_id.as_int;
}

/**
 *  Lets Thallium know how to serialize a TargetID.
 *
 * This function is called implicitly by Thallium.
 *
 * @param ar An archive provided by Thallium.
 * @param target_id The TargetID to serialize.
 */
template <typename A>
void serialize(A &ar, TargetID &target_id) {
  ar &target_id.as_int;
}

/** serialize \a swap_blob */
template <typename A>
void serialize(A &ar, SwapBlob &swap_blob) {
  ar &swap_blob.node_id;
  ar &swap_blob.offset;
  ar &swap_blob.size;
  ar &swap_blob.bucket_id;
}

/** serialize \a info */
template <typename A>
void serialize(A &ar, BufferInfo &info) {
  ar &info.id;
  ar &info.bandwidth_mbps;
  ar &info.size;
}

#ifndef THALLIUM_USE_CEREAL

// NOTE(chogan): Thallium's default serialization doesn't handle enums by
// default so we must write serialization code for all enums when we're not
// using cereal.

/**
 *  Lets Thallium know how to serialize a MapType.
 *
 * This function is called implicitly by Thallium.
 *
 * @param ar An archive provided by Thallium.
 * @param map_type The MapType to serialize.
 */
template <typename A>
void save(A &ar, MapType &map_type) {
  int val = (int)map_type;
  ar.write(&val, 1);
}

/**
 *  Lets Thallium know how to serialize a MapType.
 *
 * This function is called implicitly by Thallium.
 *
 * @param ar An archive provided by Thallium.
 * @param map_type The MapType to serialize.
 */
template <typename A>
void load(A &ar, MapType &map_type) {
  int val = 0;
  ar.read(&val, 1);
  map_type = (MapType)val;
}

/** save \a priority */
template <typename A>
void save(A &ar, BoPriority &priority) {
  int val = (int)priority;
  ar.write(&val, 1);
}

/** load \a priority */
template <typename A>
void load(A &ar, BoPriority &priority) {
  int val = 0;
  ar.read(&val, 1);
  priority = (BoPriority)val;
}

/** save \a violation */
template <typename A>
void save(A &ar, ThresholdViolation &violation) {
  int val = (int)violation;
  ar.write(&val, 1);
}

/** load \a violation */
template <typename A>
void load(A &ar, ThresholdViolation &violation) {
  int val = 0;
  ar.read(&val, 1);
  violation = (ThresholdViolation)val;
}
#endif  // #ifndef THALLIUM_USE_CEREAL

/** save buffer organizer \a op */
template <typename A>
void save(A &ar, BoOperation &op) {
  int val = (int)op;
  ar.write(&val, 1);
}

/** load buffer organizer \a op */
template <typename A>
void load(A &ar, BoOperation &op) {
  int val = 0;
  ar.read(&val, 1);
  op = (BoOperation)val;
}

/** serialize buffer organizer arguments */
template <typename A>
void serialize(A &ar, BoArgs &bo_args) {
  ar &bo_args.move_args.src;
  ar &bo_args.move_args.dest;
}

/** serialize buffer organizer task */
template <typename A>
void serialize(A &ar, BoTask &bo_task) {
  ar &bo_task.op;
  ar &bo_task.args;
}

/** serialize violation information */
template <typename A>
void serialize(A &ar, ViolationInfo &info) {
  ar &info.target_id;
  ar &info.violation;
  ar &info.violation_size;
}

namespace api {
<<<<<<< HEAD

// PrefetchHint
template <typename A>
void save(A &ar, PrefetchHint &hint) {
  ar << static_cast<int>(hint);
}
template <typename A>
void load(A &ar, PrefetchHint &hint) {
  int hint_i;
  ar >> hint_i;
  hint = static_cast<PrefetchHint>(hint_i);
}

// PrefetchContext
template <typename A>
void serialize(A &ar, PrefetchContext &pctx) {
  ar & pctx.hint_;
  ar & pctx.read_ahead_;
}

template<typename A>
=======
template <typename A>
>>>>>>> b35c9063
#ifndef THALLIUM_USE_CEREAL
void save(A &ar, api::Context &ctx) {
#else
void save(A &ar, const api::Context &ctx) {
#endif  // #ifndef THALLIUM_USE_CEREAL
  ar.write(&ctx.buffer_organizer_retries, 1);
  int val = (int)ctx.policy;
  ar.write(&val, 1);
}
template <typename A>
void load(A &ar, api::Context &ctx) {
  int val = 0;
  ar.read(&ctx.buffer_organizer_retries, 1);
  ar.read(&val, 1);
  ctx.policy = (PlacementPolicy)val;
}
}  // namespace api

std::string GetRpcAddress(RpcContext *rpc, Config *config, u32 node_id,
                          int port);
/** get Thallium state */
static inline ThalliumState *GetThalliumState(RpcContext *rpc) {
  ThalliumState *result = (ThalliumState *)rpc->state;

  return result;
}

/** get Thallium client state */
static inline ClientThalliumState *GetClientThalliumState(RpcContext *rpc) {
  ClientThalliumState *result = (ClientThalliumState *)rpc->client_rpc.state;

  return result;
}

/** is \a func_name buffer organizer function? */
static bool IsBoFunction(const char *func_name) {
  bool result = false;
  int i = 0;

  while (func_name && *func_name != '\0' && i < kBoPrefixLength) {
    if (func_name[i] != kBoPrefix[i]) {
      break;
    }
    ++i;
  }

  if (i == kBoPrefixLength) {
    result = true;
  }

  return result;
}

/** RPC call */
template <typename ReturnType, typename... Ts>
ReturnType RpcCall(RpcContext *rpc, u32 node_id, const char *func_name,
                   Ts... args) {
  VLOG(1) << "Calling " << func_name << " on node " << node_id << " from node "
          << rpc->node_id << std::endl;
  ClientThalliumState *state = GetClientThalliumState(rpc);
  bool is_bo_func = IsBoFunction(func_name);
  std::string server_name = GetServerName(rpc, node_id, is_bo_func);

  if (is_bo_func) {
    func_name += kBoPrefixLength;
  }

  tl::remote_procedure remote_proc = state->engine->define(func_name);
  // TODO(chogan): @optimization We can save a little work by storing the
  // endpoint instead of looking it up on every call
  tl::endpoint server = state->engine->lookup(server_name);

  if constexpr (std::is_same<ReturnType, void>::value) {
    remote_proc.disable_response();
    remote_proc.on(server)(std::forward<Ts>(args)...);
  } else {
    ReturnType result = remote_proc.on(server)(std::forward<Ts>(args)...);

    return result;
  }
}

}  // namespace hermes

#endif  // HERMES_RPC_THALLIUM_H_<|MERGE_RESOLUTION|>--- conflicted
+++ resolved
@@ -241,7 +241,6 @@
 }
 
 namespace api {
-<<<<<<< HEAD
 
 // PrefetchHint
 template <typename A>
@@ -263,9 +262,6 @@
 }
 
 template<typename A>
-=======
-template <typename A>
->>>>>>> b35c9063
 #ifndef THALLIUM_USE_CEREAL
 void save(A &ar, api::Context &ctx) {
 #else
