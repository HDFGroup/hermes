--- conflicted
+++ resolved
@@ -1668,18 +1668,7 @@
   return result;
 }
 
-<<<<<<< HEAD
-=======
-/** get process ID and Argobots thread ID */
-void GetPidTid(u32 &pid, u32 &tid) {
-  pid = getpid();
-  ABT_unit_id tid_argo;
-  ABT_thread_self_id(&tid_argo);
-  tid = tid_argo;
-}
-
 /** lock BLOB */
->>>>>>> b35c9063
 bool LockBlob(SharedMemoryContext *context, RpcContext *rpc, BlobID blob_id) {
   u32 target_node = GetBlobNodeId(blob_id);
   bool result = false;
@@ -1691,6 +1680,7 @@
   return result;
 }
 
+/** unlock BLOB */
 bool UnlockBlob(SharedMemoryContext *context, RpcContext *rpc, BlobID blob_id) {
   u32 target_node = GetBlobNodeId(blob_id);
   bool result = false;
