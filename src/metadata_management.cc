/* * * * * * * * * * * * * * * * * * * * * * * * * * * * * * * * * * * * * * *
 * Distributed under BSD 3-Clause license.                                   *
 * Copyright by The HDF Group.                                               *
 * Copyright by the Illinois Institute of Technology.                        *
 * All rights reserved.                                                      *
 *                                                                           *
 * This file is part of Hermes. The full Hermes copyright notice, including  *
 * terms governing use, modification, and redistribution, is contained in    *
 * the COPYING file, which can be found at the top directory. If you do not  *
 * have access to the file, you may request a copy from help@hdfgroup.org.   *
 * * * * * * * * * * * * * * * * * * * * * * * * * * * * * * * * * * * * * * */

#include "metadata_management.h"

#include <string.h>

#include <iomanip>
#include <string>

#include "memory_management.h"
#include "buffer_pool.h"
#include "buffer_pool_internal.h"
#include "rpc.h"
#include "metadata_storage.h"

namespace hermes {

bool IsNameTooLong(const std::string &name, size_t max) {
  bool result = false;
  if (name.size() + 1 >= max) {
    LOG(WARNING) << "Name '" << name << "' exceeds the maximum name size of "
                 << max << " bytes." << std::endl;
    result = true;
  }

  return result;
}

bool IsBlobNameTooLong(const std::string &name) {
  bool result = IsNameTooLong(name, kMaxBlobNameSize);

  return result;
}

bool IsBucketNameTooLong(const std::string &name) {
  bool result = IsNameTooLong(name, kMaxBucketNameSize);

  return result;
}

bool IsVBucketNameTooLong(const std::string &name) {
  bool result = IsNameTooLong(name, kMaxVBucketNameSize);
  return result;
}

bool IsNullBucketId(BucketID id) {
  bool result = id.as_int == 0;

  return result;
}

bool IsNullVBucketId(VBucketID id) {
  bool result = id.as_int == 0;

  return result;
}

bool IsNullBlobId(BlobID id) {
  bool result = id.as_int == 0;

  return result;
}

bool IsNullTargetId(TargetID id) {
  bool result = id.as_int == 0;

  return result;
}

u32 GetBlobNodeId(BlobID id) {
  u32 result = (u32)abs(id.bits.node_id);

  return result;
}

void LocalPut(MetadataManager *mdm, const char *key, u64 val,
              MapType map_type) {
  PutToStorage(mdm, key, val, map_type);
}

u64 LocalGet(MetadataManager *mdm, const char *key, MapType map_type) {
  u64 result = GetFromStorage(mdm, key, map_type);

  return result;
}

void LocalDelete(MetadataManager *mdm, const char *key, MapType map_type) {
  DeleteFromStorage(mdm, key, map_type);
}

MetadataManager *GetMetadataManagerFromContext(SharedMemoryContext *context) {
  MetadataManager *result =
    (MetadataManager *)(context->shm_base + context->metadata_manager_offset);

  return result;
}

static void MetadataArenaErrorHandler() {
  LOG(FATAL) << "Metadata arena capacity exceeded. Consider increasing the "
             << "value of metadata_arena_percentage in the Hermes configuration"
             << std::endl;
}

u32 HashString(MetadataManager *mdm, RpcContext *rpc, const char *str) {
  u32 result = HashStringForStorage(mdm, rpc, str);

  return result;
}

u64 GetId(SharedMemoryContext *context, RpcContext *rpc, const char *name,
          MapType map_type) {
  u64 result = 0;

  MetadataManager *mdm = GetMetadataManagerFromContext(context);
  u32 target_node = HashString(mdm, rpc, name);

  if (target_node == rpc->node_id) {
    result = LocalGet(mdm, name, map_type);
  } else {
    result = RpcCall<u64>(rpc, target_node, "RemoteGet", std::string(name),
                          map_type);
  }

  return result;
}

BucketID GetBucketId(SharedMemoryContext *context, RpcContext *rpc,
                     const char *name) {
  BucketID result = {};
  result.as_int = GetId(context, rpc, name, kMapType_Bucket);

  return result;
}

VBucketID GetVBucketId(SharedMemoryContext *context, RpcContext *rpc,
                       const char *name) {
  VBucketID result = {};
  result.as_int = GetId(context, rpc, name, kMapType_VBucket);

  return result;
}

std::string MakeInternalBlobName(const std::string &name, BucketID id) {
  std::stringstream ss;

  // NOTE(chogan): Store the bytes of \p id at the beginning of the name. We
  // can't just stick the raw bytes in there because the Blob name will
  // eventually be treated as a C string, which means a null byte will be
  // treated as a null terminator. Instead, we store the string representation
  // of each byte in hex, which means we need two bytes to represent one byte.
  for (int i = sizeof(BucketID) - 1; i >= 0 ; --i) {
    // TODO(chogan): @portability Need to perform this loop in reverse on a
    // big-endian platform
    u8 *byte = ((u8 *)&id.as_int) + i;
    ss << std::hex << std::setw(2) << std::setfill('0') << (int)(*byte);
  }
  ss << name;

  std::string result = ss.str();

  return result;
}

BlobID GetBlobId(SharedMemoryContext *context, RpcContext *rpc,
                 const std::string &name, BucketID bucket_id) {
  std::string internal_name = MakeInternalBlobName(name, bucket_id);
  BlobID result = {};
  result.as_int = GetId(context, rpc, internal_name.c_str(), kMapType_Blob);

  return result;
}

void PutId(MetadataManager *mdm, RpcContext *rpc, const std::string &name,
           u64 id, MapType map_type) {
  u32 target_node = HashString(mdm, rpc, name.c_str());
  if (target_node == rpc->node_id) {
    LocalPut(mdm, name.c_str(), id, map_type);
  } else {
    RpcCall<bool>(rpc, target_node, "RemotePut", name, id, map_type);
  }
}

void PutBucketId(MetadataManager *mdm, RpcContext *rpc, const std::string &name,
                 BucketID id) {
  PutId(mdm, rpc, name, id.as_int, kMapType_Bucket);
}

void PutVBucketId(MetadataManager *mdm, RpcContext *rpc,
                  const std::string &name, VBucketID id) {
  PutId(mdm, rpc, name, id.as_int, kMapType_VBucket);
}

void PutBlobId(MetadataManager *mdm, RpcContext *rpc, const std::string &name,
               BlobID id, BucketID bucket_id) {
  std::string internal_name = MakeInternalBlobName(name, bucket_id);
  PutId(mdm, rpc, internal_name, id.as_int, kMapType_Blob);
}

void DeleteId(MetadataManager *mdm, RpcContext *rpc, const std::string &name,
              MapType map_type) {
  u32 target_node = HashString(mdm, rpc, name.c_str());

  if (target_node == rpc->node_id) {
    LocalDelete(mdm, name.c_str(), map_type);
  } else {
    RpcCall<bool>(rpc, target_node, "RemoteDelete", name, map_type);
  }
}

void DeleteBucketId(MetadataManager *mdm, RpcContext *rpc,
                    const std::string &name) {
  DeleteId(mdm, rpc, name, kMapType_Bucket);
}

void DeleteVBucketId(MetadataManager *mdm, RpcContext *rpc,
                     const std::string &name) {
  DeleteId(mdm, rpc, name, kMapType_VBucket);
}

void DeleteBlobId(MetadataManager *mdm, RpcContext *rpc,
                  const std::string &name, BucketID bucket_id) {
  std::string internal_name = MakeInternalBlobName(name, bucket_id);
  DeleteId(mdm, rpc, internal_name, kMapType_Blob);
}

BucketInfo *LocalGetBucketInfoByIndex(MetadataManager *mdm, u32 index) {
  BucketInfo *info_array = (BucketInfo *)((u8 *)mdm + mdm->bucket_info_offset);
  BucketInfo *result = info_array + index;

  return result;
}

std::string LocalGetBlobNameFromId(SharedMemoryContext *context,
                                   BlobID blob_id) {
  MetadataManager *mdm = GetMetadataManagerFromContext(context);
  std::string blob_name = ReverseGetFromStorage(mdm, blob_id.as_int,
                                                kMapType_Blob);

  std::string result;
  if (blob_name.size() > kBucketIdStringSize) {
    result = blob_name.substr(kBucketIdStringSize, std::string::npos);
  }

  return result;
}

std::string GetBlobNameFromId(SharedMemoryContext *context, RpcContext *rpc,
                              BlobID blob_id) {
  u32 target_node = GetBlobNodeId(blob_id);
  std::string result;
  if (target_node == rpc->node_id) {
    result = LocalGetBlobNameFromId(context, blob_id);
  } else {
    result = RpcCall<std::string>(rpc, target_node, "RemoteGetBlobNameFromId",
                                  blob_id);
  }

  return result;
}

// NOTE(chogan): Lookup table for HexStringToU64()
static const u64 hextable[] = {
  0, 0, 0, 0, 0, 0, 0, 0, 0, 0, 0, 0, 0, 0, 0, 0, 0, 0, 0, 0, 0, 0, 0,
  0, 0, 0, 0, 0, 0, 0, 0, 0, 0, 0, 0, 0, 0, 0, 0, 0, 0, 0, 0, 0, 0, 0,
  0, 0, 0, 1, 2, 3, 4, 5, 6, 7, 8, 9, 0, 0, 0, 0, 0, 0, 0, 10, 11, 12,
  13, 14, 15, 0, 0, 0, 0, 0, 0, 0, 0, 0, 0, 0, 0, 0, 0, 0, 0, 0, 0, 0,
  0, 0, 0, 0, 0, 0, 0, 10, 11, 12, 13, 14, 15, 0, 0, 0, 0, 0, 0, 0, 0,
  0, 0, 0, 0, 0, 0, 0, 0, 0, 0, 0, 0, 0, 0, 0, 0, 0, 0, 0, 0, 0, 0, 0,
  0, 0, 0, 0, 0, 0, 0, 0, 0, 0, 0, 0, 0, 0, 0, 0, 0, 0, 0, 0, 0, 0, 0,
  0, 0, 0, 0, 0, 0, 0, 0, 0, 0, 0, 0, 0, 0, 0, 0, 0, 0, 0, 0, 0, 0, 0,
  0, 0, 0, 0, 0, 0, 0, 0, 0, 0, 0, 0, 0, 0, 0, 0, 0, 0, 0, 0, 0, 0, 0,
  0, 0, 0, 0, 0, 0, 0, 0, 0, 0, 0, 0, 0, 0, 0, 0, 0, 0, 0, 0, 0, 0, 0,
  0, 0, 0, 0, 0, 0, 0, 0, 0, 0, 0, 0, 0, 0, 0, 0, 0, 0, 0, 0, 0, 0, 0,
  0, 0, 0, 0, 0, 0, 0
};

u64 HexStringToU64(const std::string &s) {
  u64 result = 0;
  for (size_t i = 0; i < kBucketIdStringSize; ++i) {
    result = (result << 4) | hextable[(int)s[i]];
  }

  return result;
}

BucketID LocalGetBucketIdFromBlobId(SharedMemoryContext *context, BlobID id) {
  MetadataManager *mdm = GetMetadataManagerFromContext(context);
  std::string internal_name = ReverseGetFromStorage(mdm, id.as_int,
                                                    kMapType_Blob);
  BucketID result = {};
  if (internal_name.size() > kBucketIdStringSize) {
    result.as_int = HexStringToU64(internal_name);
  }

  return result;
}

BucketID GetBucketIdFromBlobId(SharedMemoryContext *context, RpcContext *rpc,
                               BlobID id) {
  BucketID result = {};
  u32 target_node = GetBlobNodeId(id);
  if (target_node == rpc->node_id) {
    result = LocalGetBucketIdFromBlobId(context, id);
  } else {
    result = RpcCall<BucketID>(rpc, target_node, "RemoteGetBucketIdFromBlobId",
                               id);
  }

  return result;
}

BucketInfo *LocalGetBucketInfoById(MetadataManager *mdm, BucketID id) {
  BucketInfo *result = LocalGetBucketInfoByIndex(mdm, id.bits.index);

  return result;
}

std::vector<BlobID> GetBlobIds(SharedMemoryContext *context, RpcContext *rpc,
                               BucketID bucket_id) {
  std::vector<BlobID> result;
  u32 target_node = bucket_id.bits.node_id;
  if (target_node == rpc->node_id) {
    result = LocalGetBlobIds(context, bucket_id);
  } else {
    result = RpcCall<std::vector<BlobID>>(rpc, target_node, "RemoteGetBlobIds",
                                          bucket_id);
  }

  return result;
}

VBucketInfo *GetVBucketInfoByIndex(MetadataManager *mdm, u32 index) {
  VBucketInfo *info_array =
    (VBucketInfo *)((u8 *)mdm + mdm->vbucket_info_offset);
  VBucketInfo *result = info_array + index;

  return result;
}

BucketID LocalGetNextFreeBucketId(SharedMemoryContext *context, RpcContext *rpc,
                             const std::string &name) {
  MetadataManager *mdm = GetMetadataManagerFromContext(context);
  BucketID result = {};

  if (mdm->num_buckets < mdm->max_buckets) {
    result = mdm->first_free_bucket;
    assert(result.bits.node_id == rpc->node_id);

    if (!IsNullBucketId(result)) {
      BucketInfo *info = LocalGetBucketInfoByIndex(mdm, result.bits.index);
      info->blobs = {};
      info->stats = {};
      info->ref_count.store(1);
      info->active = true;
      mdm->first_free_bucket = info->next_free;
      mdm->num_buckets++;
    }
  } else {
    // TODO(chogan): @errorhandling
    LOG(INFO) << "Exceeded max allowed buckets. "
              << "Increase max_buckets_per_node in the Hermes configuration."
              << std::endl;
  }

  if (!IsNullBucketId(result)) {
    // NOTE(chogan): Add metadata entry
    PutBucketId(mdm, rpc, name, result);
  }

  return result;
}

BucketID GetNextFreeBucketId(SharedMemoryContext *context, RpcContext *rpc,
                             const std::string &name) {
  MetadataManager *mdm = GetMetadataManagerFromContext(context);
  u32 target_node = HashString(mdm, rpc, name.c_str());
  BucketID result = {};

  if (target_node == rpc->node_id) {
    result = LocalGetNextFreeBucketId(context, rpc, name);
  } else {
    result = RpcCall<BucketID>(rpc, target_node, "RemoteGetNextFreeBucketId",
                               name);
  }

  return result;
}

BucketID GetOrCreateBucketId(SharedMemoryContext *context, RpcContext *rpc,
                             const std::string &name) {
  MetadataManager *mdm = GetMetadataManagerFromContext(context);

  BeginGlobalTicketMutex(context, rpc);
  BeginTicketMutex(&mdm->bucket_mutex);
  BucketID result = GetBucketId(context, rpc, name.c_str());

  if (result.as_int != 0) {
    LOG(INFO) << "Opening Bucket '" << name << "'" << std::endl;
    IncrementRefcount(context, rpc, result);
  } else {
    LOG(INFO) << "Creating Bucket '" << name << "'" << std::endl;
    result = GetNextFreeBucketId(context, rpc, name);
  }
  EndTicketMutex(&mdm->bucket_mutex);
  EndGlobalTicketMutex(context, rpc);

  return result;
}

VBucketID GetNextFreeVBucketId(SharedMemoryContext *context, RpcContext *rpc,
                               const std::string &name) {
  MetadataManager *mdm = GetMetadataManagerFromContext(context);
  VBucketID result = {};

  // TODO(chogan): Could replace this with lock-free version if/when it matters

  if (mdm->num_vbuckets < mdm->max_vbuckets) {
    result = mdm->first_free_vbucket;
    if (!IsNullVBucketId(result)) {
      VBucketInfo *info = GetVBucketInfoByIndex(mdm, result.bits.index);
      info->blobs = {};
      info->stats = {};
      memset(info->traits, 0, sizeof(TraitID) * kMaxTraitsPerVBucket);
      info->ref_count.store(1);
      info->active = true;
      mdm->first_free_vbucket = info->next_free;
      mdm->num_vbuckets++;
    }
  } else {
    // TODO(chogan): @errorhandling
    LOG(INFO) << "Exceeded max allowed vbuckets. "
              << "Increase max_vbuckets_per_node in the Hermes configuration."
              << std::endl;
  }
  if (!IsNullVBucketId(result)) {
    PutVBucketId(mdm, rpc, name, result);
  }

  return result;
}

VBucketID GetOrCreateVBucketId(SharedMemoryContext *context, RpcContext *rpc,
                               const std::string &name) {
  MetadataManager *mdm = GetMetadataManagerFromContext(context);

  BeginTicketMutex(&mdm->vbucket_mutex);
  VBucketID result = GetVBucketId(context, rpc, name.c_str());

  if (result.as_int != 0) {
    LOG(INFO) << "Opening VBucket '" << name << "'" << std::endl;
    IncrementRefcount(context, rpc, result);
  } else {
    LOG(INFO) << "Creating VBucket '" << name << "'" << std::endl;
    result = GetNextFreeVBucketId(context, rpc, name);
  }
  EndTicketMutex(&mdm->vbucket_mutex);
  return result;
}

void CopyIds(u64 *dest, u64 *src, u32 count) {
  static_assert(sizeof(BlobID) == sizeof(BufferID));
  for (u32 i = 0; i < count; ++i) {
    dest[i] = src[i];
  }
}

void AddBlobIdToBucket(MetadataManager *mdm, RpcContext *rpc, BlobID blob_id,
                       BucketID bucket_id) {
  u32 target_node = bucket_id.bits.node_id;

  if (target_node == rpc->node_id) {
    LocalAddBlobIdToBucket(mdm, bucket_id, blob_id);
  } else {
    RpcCall<bool>(rpc, target_node, "RemoteAddBlobIdToBucket", bucket_id,
                  blob_id);
  }
}

void AddBlobIdToVBucket(MetadataManager *mdm, RpcContext *rpc, BlobID blob_id,
                        VBucketID vbucket_id) {
  u32 target_node = vbucket_id.bits.node_id;

  if (target_node == rpc->node_id) {
    LocalAddBlobIdToVBucket(mdm, vbucket_id, blob_id);
  } else {
    RpcCall<bool>(rpc, target_node, "RemoteAddBlobIdToVBucket", vbucket_id,
                  blob_id);
  }
}

u32 AllocateBufferIdList(SharedMemoryContext *context, RpcContext *rpc,
                         u32 target_node,
                         const std::vector<BufferID> &buffer_ids) {
  MetadataManager *mdm = GetMetadataManagerFromContext(context);
  u32 result = 0;

  if (target_node == rpc->node_id) {
    result = LocalAllocateBufferIdList(mdm, buffer_ids);
  } else {
    result = RpcCall<u32>(rpc, target_node, "RemoteAllocateBufferIdList",
                          buffer_ids);
  }

  return result;
}

bool BlobIsInSwap(BlobID id) {
  bool result = id.bits.node_id < 0;

  return result;
}

void GetBufferIdList(Arena *arena, SharedMemoryContext *context,
                     RpcContext *rpc, BlobID blob_id,
                     BufferIdArray *buffer_ids) {
  MetadataManager *mdm = GetMetadataManagerFromContext(context);
  u32 target_node = GetBlobNodeId(blob_id);

  if (target_node == rpc->node_id) {
    LocalGetBufferIdList(arena, mdm, blob_id, buffer_ids);
  } else {
    std::vector<BufferID> result =
      RpcCall<std::vector<BufferID>>(rpc, target_node, "RemoteGetBufferIdList",
                                     blob_id);
    buffer_ids->ids = PushArray<BufferID>(arena, result.size());
    buffer_ids->length = (u32)result.size();
    CopyIds((u64 *)buffer_ids->ids, (u64 *)result.data(), result.size());
  }
}

std::vector<BufferID> GetBufferIdList(SharedMemoryContext *context,
                                      RpcContext *rpc, BlobID blob_id) {
  MetadataManager *mdm = GetMetadataManagerFromContext(context);
  u32 target_node = GetBlobNodeId(blob_id);

  std::vector<BufferID> result;

  if (target_node == rpc->node_id) {
    result = LocalGetBufferIdList(mdm, blob_id);
  } else {
    result = RpcCall<std::vector<BufferID>>(rpc, target_node,
                                            "RemoteGetBufferIdList", blob_id);
  }

  return result;
}

BufferIdArray GetBufferIdsFromBlobId(Arena *arena,
                                     SharedMemoryContext *context,
                                     RpcContext *rpc, BlobID blob_id,
                                     u32 **sizes) {
  BufferIdArray result = {};
  GetBufferIdList(arena, context, rpc, blob_id, &result);

  if (sizes) {
    u32 *buffer_sizes = PushArray<u32>(arena, result.length);
    for (u32 i = 0; i < result.length; ++i) {
      buffer_sizes[i] = GetBufferSize(context, rpc, result.ids[i]);
    }
    *sizes = buffer_sizes;
  }

  return result;
}

void AttachBlobToBucket(SharedMemoryContext *context, RpcContext *rpc,
                        const char *blob_name, BucketID bucket_id,
                        const std::vector<BufferID> &buffer_ids,
                        bool is_swap_blob) {
  MetadataManager *mdm = GetMetadataManagerFromContext(context);

  int target_node = HashString(mdm, rpc, blob_name);
  BlobID blob_id = {};
  // NOTE(chogan): A negative node_id indicates a swap blob
  blob_id.bits.node_id = is_swap_blob ? -target_node : target_node;
  blob_id.bits.buffer_ids_offset = AllocateBufferIdList(context, rpc,
                                                        target_node,
                                                        buffer_ids);
  PutBlobId(mdm, rpc, blob_name, blob_id, bucket_id);
  AddBlobIdToBucket(mdm, rpc, blob_id, bucket_id);
}

void AttachBlobToVBucket(SharedMemoryContext *context, RpcContext *rpc,
                        const char *blob_name, VBucketID vbucket_id) {
  MetadataManager *mdm = GetMetadataManagerFromContext(context);

  BlobID blob_id = GetBlobIdByName(context, rpc, blob_name);
  AddBlobIdToVBucket(mdm, rpc, blob_id, vbucket_id);
}

void FreeBufferIdList(SharedMemoryContext *context, RpcContext *rpc,
                      BlobID blob_id) {
  u32 target_node = GetBlobNodeId(blob_id);
  if (target_node == rpc->node_id) {
    LocalFreeBufferIdList(context, blob_id);
  } else {
    RpcCall<bool>(rpc, target_node, "RemoteFreeBufferIdList", blob_id);
  }
}

void LocalDestroyBlobByName(SharedMemoryContext *context, RpcContext *rpc,
                            const char *blob_name, BlobID blob_id,
                            BucketID bucket_id) {
  if (!BlobIsInSwap(blob_id)) {
    std::vector<BufferID> buffer_ids = GetBufferIdList(context, rpc, blob_id);
    ReleaseBuffers(context, rpc, buffer_ids);
  } else {
    // TODO(chogan): Invalidate swap region once we have a SwapManager
  }

  FreeBufferIdList(context, rpc, blob_id);

  MetadataManager *mdm = GetMetadataManagerFromContext(context);
  DeleteBlobId(mdm, rpc, blob_name, bucket_id);
}

std::string LocalGetBlobNameById(SharedMemoryContext *context, BlobID blob_id) {
  MetadataManager *mdm = GetMetadataManagerFromContext(context);
  std::string blob_name =
      ReverseGetFromStorage(mdm, blob_id.as_int, kMapType_Blob);
  return blob_name;
}

void LocalDestroyBlobById(SharedMemoryContext *context, RpcContext *rpc,
                          BlobID blob_id, BucketID bucket_id) {
  if (!BlobIsInSwap(blob_id)) {
    std::vector<BufferID> buffer_ids = GetBufferIdList(context, rpc, blob_id);
    ReleaseBuffers(context, rpc, buffer_ids);
  } else {
    // TODO(chogan): Invalidate swap region once we have a SwapManager
  }

  FreeBufferIdList(context, rpc, blob_id);

  std::string blob_name = LocalGetBlobNameFromId(context, blob_id);

  if (blob_name.size() > 0) {
    MetadataManager *mdm = GetMetadataManagerFromContext(context);
    DeleteBlobId(mdm, rpc, blob_name.c_str(), bucket_id);
  } else {
    // TODO(chogan): @errorhandling
    DLOG(INFO) << "Expected to find blob_id " << blob_id.as_int
               << " in Map but didn't" << std::endl;
  }
}

void RemoveBlobFromBucketInfo(SharedMemoryContext *context, RpcContext *rpc,
                              BucketID bucket_id, BlobID blob_id) {
  u32 target_node = bucket_id.bits.node_id;
  if (target_node == rpc->node_id) {
    LocalRemoveBlobFromBucketInfo(context, bucket_id, blob_id);
  } else {
    RpcCall<bool>(rpc, target_node, "RemoteRemoveBlobFromBucketInfo", bucket_id,
                  blob_id);
  }
}

std::vector<BlobID> GetBlobsFromVBucketInfo(SharedMemoryContext *context,
                                            RpcContext *rpc,
                                            VBucketID vbucket_id) {
  u32 target_node = vbucket_id.bits.node_id;
  if (target_node == rpc->node_id) {
    return LocalGetBlobsFromVBucketInfo(context, vbucket_id);
  } else {
    return RpcCall<std::vector<BlobID>>(
        rpc, target_node, "RemoteGetBlobsFromVBucketInfo", vbucket_id);
  }
}

void RemoveBlobFromVBucketInfo(SharedMemoryContext *context, RpcContext *rpc,
                               VBucketID vbucket_id, const char* blob_name) {
  BlobID blob_id = GetBlobIdByName(context, rpc, blob_name);
  u32 target_node = vbucket_id.bits.node_id;
  if (target_node == rpc->node_id) {
    LocalRemoveBlobFromVBucketInfo(context, vbucket_id, blob_id);
  } else {
    RpcCall<bool>(rpc, target_node, "RemoteRemoveBlobFromVBucketInfo",
                  vbucket_id, blob_id);
  }
}

void DestroyBlobByName(SharedMemoryContext *context, RpcContext *rpc,
                       BucketID bucket_id, const std::string &blob_name) {
  BlobID blob_id = GetBlobId(context, rpc, blob_name, bucket_id);
  if (!IsNullBlobId(blob_id)) {
    u32 blob_id_target_node = GetBlobNodeId(blob_id);

    if (blob_id_target_node == rpc->node_id) {
      LocalDestroyBlobByName(context, rpc, blob_name.c_str(), blob_id,
                             bucket_id);
    } else {
      RpcCall<bool>(rpc, blob_id_target_node, "RemoteDestroyBlobByName",
                    blob_name, blob_id, bucket_id);
    }
    RemoveBlobFromBucketInfo(context, rpc, bucket_id, blob_id);
  }
}

void RenameBlob(SharedMemoryContext *context, RpcContext *rpc,
                const std::string &old_name, const std::string &new_name,
                BucketID bucket_id) {
  MetadataManager *mdm = GetMetadataManagerFromContext(context);
  BlobID blob_id = GetBlobId(context, rpc, old_name, bucket_id);
  if (!IsNullBlobId(blob_id)) {
    DeleteBlobId(mdm, rpc, old_name, bucket_id);
    PutBlobId(mdm, rpc, new_name, blob_id, bucket_id);
  } else {
    // TODO(chogan): @errorhandling
  }
}

bool ContainsBlob(SharedMemoryContext *context, RpcContext *rpc,
                  BucketID bucket_id, const std::string &blob_name) {
  BlobID blob_id = GetBlobId(context, rpc, blob_name, bucket_id);
  bool result = false;

  if (!IsNullBlobId(blob_id)) {
    u32 target_node = bucket_id.bits.node_id;
    if (target_node == rpc->node_id) {
      result = LocalContainsBlob(context, bucket_id, blob_id);
    } else {
      result = RpcCall<bool>(rpc, target_node, "RemoteContainsBlob", bucket_id,
                             blob_id);
    }
  }

  return result;
}

<<<<<<< HEAD
std::string GetBlobNameById(SharedMemoryContext *context, RpcContext *rpc,
                            BlobID id) {
  u32 target_node = GetBlobNodeId(id);
  if (target_node == rpc->node_id) {
    return LocalGetBlobNameById(context, id);
  } else {
    return RpcCall<std::string>(rpc, target_node, "RemoteGetBlobNameById", id);
  }
}

void DestroyBlobById(SharedMemoryContext *context, RpcContext *rpc, BlobID id) {
=======
void DestroyBlobById(SharedMemoryContext *context, RpcContext *rpc, BlobID id,
                     BucketID bucket_id) {
>>>>>>> 3e595e3e
  u32 target_node = GetBlobNodeId(id);
  if (target_node == rpc->node_id) {
    LocalDestroyBlobById(context, rpc, id, bucket_id);
  } else {
    RpcCall<bool>(rpc, target_node, "RemoteDestroyBlobById", id, bucket_id);
  }
}

bool DestroyBucket(SharedMemoryContext *context, RpcContext *rpc,
                   const char *name, BucketID bucket_id) {
  u32 target_node = bucket_id.bits.node_id;
  bool destroyed = false;
  if (target_node == rpc->node_id) {
    destroyed = LocalDestroyBucket(context, rpc, name, bucket_id);
  } else {
    destroyed = RpcCall<bool>(rpc, target_node, "RemoteDestroyBucket",
                              std::string(name), bucket_id);
  }

  return destroyed;
}

void LocalRenameBucket(SharedMemoryContext *context, RpcContext *rpc,
                       BucketID id, const std::string &old_name,
                       const std::string &new_name) {
  MetadataManager *mdm = GetMetadataManagerFromContext(context);
  DeleteBucketId(mdm, rpc, old_name);
  PutBucketId(mdm, rpc, new_name, id);
}

void RenameBucket(SharedMemoryContext *context, RpcContext *rpc, BucketID id,
                  const std::string &old_name, const std::string &new_name) {
  u32 target_node = id.bits.node_id;
  if (target_node == rpc->node_id) {
    LocalRenameBucket(context, rpc, id, old_name.c_str(), new_name.c_str());
  } else {
    RpcCall<bool>(rpc, target_node, "RemoteRenameBucket", id, old_name,
                  new_name);
  }
}

void LocalIncrementRefcount(SharedMemoryContext *context, BucketID id) {
  MetadataManager *mdm = GetMetadataManagerFromContext(context);
  BucketInfo *info = LocalGetBucketInfoById(mdm, id);
  info->ref_count.fetch_add(1);
}

void IncrementRefcount(SharedMemoryContext *context, RpcContext *rpc,
                       BucketID id) {
  u32 target_node = id.bits.node_id;
  if (target_node == rpc->node_id) {
    LocalIncrementRefcount(context, id);
  } else {
    RpcCall<bool>(rpc, target_node, "RemoteIncrementRefcount", id);
  }
}

void LocalDecrementRefcount(SharedMemoryContext *context, BucketID id) {
  MetadataManager *mdm = GetMetadataManagerFromContext(context);
  BucketInfo *info = LocalGetBucketInfoById(mdm, id);
  info->ref_count.fetch_sub(1);
  assert(info->ref_count.load() >= 0);
}

void DecrementRefcount(SharedMemoryContext *context, RpcContext *rpc,
                       BucketID id) {
  u32 target_node = id.bits.node_id;
  if (target_node == rpc->node_id) {
    LocalDecrementRefcount(context, id);
  } else {
    RpcCall<bool>(rpc, target_node, "RemoteDecrementRefcount", id);
  }
}

u64 LocalGetRemainingCapacity(SharedMemoryContext *context, TargetID id) {
  Target *target = GetTargetFromId(context, id);
  u64 result = target->remaining_space.load();

  return result;
}

u64 GetRemainingCapacity(SharedMemoryContext *context, RpcContext *rpc,
                         TargetID id) {
  u32 target_node = id.bits.node_id;

  u64 result = 0;
  if (target_node == rpc->node_id) {
    result = LocalGetRemainingCapacity(context, id);
  } else {
    result = RpcCall<u64>(rpc, target_node, "RemoteGetRemainingCapacity", id);
  }

  return result;
}

SystemViewState *GetLocalSystemViewState(MetadataManager *mdm) {
  SystemViewState *result =
    (SystemViewState *)((u8 *)mdm + mdm->system_view_state_offset);

  return result;
}

SystemViewState *GetLocalSystemViewState(SharedMemoryContext *context) {
  MetadataManager *mdm = GetMetadataManagerFromContext(context);
  SystemViewState *result = GetLocalSystemViewState(mdm);

  return result;
}

std::vector<u64> LocalGetGlobalDeviceCapacities(SharedMemoryContext *context) {
  SystemViewState *global_svs = GetGlobalSystemViewState(context);

  std::vector<u64> result(global_svs->num_devices);
  for (size_t i = 0; i < result.size(); ++i) {
    result[i] = global_svs->bytes_available[i].load();
  }

  return result;
}

std::vector<u64> GetGlobalDeviceCapacities(SharedMemoryContext *context,
                                         RpcContext *rpc) {
  MetadataManager *mdm = GetMetadataManagerFromContext(context);
  u32 target_node = mdm->global_system_view_state_node_id;

  std::vector<u64> result;

  if (target_node == rpc->node_id) {
    result = LocalGetGlobalDeviceCapacities(context);
  } else {
    result = RpcCall<std::vector<u64>>(rpc, target_node,
                                       "RemoteGetGlobalDeviceCapacities");
  }

  return result;
}

SystemViewState *GetGlobalSystemViewState(SharedMemoryContext *context) {
  MetadataManager *mdm = GetMetadataManagerFromContext(context);
  SystemViewState *result =
    (SystemViewState *)((u8 *)mdm + mdm->global_system_view_state_offset);
  assert((u8 *)result != (u8 *)mdm);

  return result;
}

void LocalUpdateGlobalSystemViewState(SharedMemoryContext *context,
                                      std::vector<i64> adjustments) {
  for (size_t i = 0; i < adjustments.size(); ++i) {
    SystemViewState *state = GetGlobalSystemViewState(context);
    if (adjustments[i]) {
      state->bytes_available[i].fetch_add(adjustments[i]);
      DLOG(INFO) << "DeviceID " << i << " adjusted by " << adjustments[i]
                 << " bytes\n";
    }
  }
}

void UpdateGlobalSystemViewState(SharedMemoryContext *context,
                                 RpcContext *rpc) {
  MetadataManager *mdm = GetMetadataManagerFromContext(context);
  BufferPool *pool = GetBufferPoolFromContext(context);

  bool update_needed = false;
  std::vector<i64> adjustments(pool->num_devices);
  for (size_t i = 0; i < adjustments.size(); ++i) {
    adjustments[i] = pool->capacity_adjustments[i].exchange(0);
    if (adjustments[i] != 0) {
      update_needed = true;
    }
  }

  if (update_needed) {
    u32 target_node = mdm->global_system_view_state_node_id;
    if (target_node == rpc->node_id) {
      LocalUpdateGlobalSystemViewState(context, adjustments);
    } else {
      RpcCall<bool>(rpc, target_node, "RemoteUpdateGlobalSystemViewState",
                    adjustments);
    }
  }
}

TargetID FindTargetIdFromDeviceId(const std::vector<TargetID> &targets,
                                  DeviceID device_id) {
  TargetID result = {};
  // TODO(chogan): @optimization Inefficient O(n)
  for (size_t target_index = 0;
       target_index < targets.size();
       ++target_index) {
    if (targets[target_index].bits.device_id == device_id) {
      result = targets[target_index];
      break;
    }
  }

  return result;
}

static ptrdiff_t GetOffsetFromMdm(MetadataManager *mdm, void *ptr) {
  assert((u8 *)ptr >= (u8 *)mdm);
  ptrdiff_t result = (u8 *)ptr - (u8 *)mdm;

  return result;
}

SystemViewState *CreateSystemViewState(Arena *arena, Config *config) {
  SystemViewState *result = PushClearedStruct<SystemViewState>(arena);
  result->num_devices = config->num_devices;
  for (int i = 0; i < result->num_devices; ++i) {
    result->bytes_available[i] = config->capacities[i];
  }

  return result;
}

std::string GetSwapFilename(MetadataManager *mdm, u32 node_id) {
  char *prefix = (char *)((u8 *)mdm + mdm->swap_filename_prefix_offset);
  char *suffix = (char *)((u8 *)mdm + mdm->swap_filename_suffix_offset);
  std::string result = (prefix + std::to_string(node_id) + suffix);

  return result;
}

std::vector<BufferID> SwapBlobToVec(SwapBlob swap_blob) {
  // TODO(chogan): @metaprogramming Improve this, since it currently only works
  // if each member in SwapBlob (plus padding) is eight bytes.
  static_assert((sizeof(SwapBlob) / 8) == SwapBlobMembers_Count);

  std::vector<BufferID> result(SwapBlobMembers_Count);
  result[SwapBlobMembers_NodeId].as_int = swap_blob.node_id;
  result[SwapBlobMembers_Offset].as_int = swap_blob.offset;
  result[SwapBlobMembers_Size].as_int = swap_blob.size;
  result[SwapBlobMembers_BucketId].as_int = swap_blob.bucket_id.as_int;

  return result;
}

SwapBlob VecToSwapBlob(std::vector<BufferID> &vec) {
  SwapBlob result = {};

  if (vec.size() == SwapBlobMembers_Count) {
    result.node_id = (u32)vec[SwapBlobMembers_NodeId].as_int;
    result.offset = vec[SwapBlobMembers_Offset].as_int;
    result.size = vec[SwapBlobMembers_Size].as_int;
    result.bucket_id.as_int = vec[SwapBlobMembers_BucketId].as_int;
  } else {
    // TODO(chogan): @errorhandling
    HERMES_NOT_IMPLEMENTED_YET;
  }

  return result;
}

SwapBlob IdArrayToSwapBlob(BufferIdArray ids) {
  SwapBlob result = {};

  if (ids.length == SwapBlobMembers_Count) {
    result.node_id = (u32)ids.ids[SwapBlobMembers_NodeId].as_int;
    result.offset = ids.ids[SwapBlobMembers_Offset].as_int;
    result.size = ids.ids[SwapBlobMembers_Size].as_int;
    result.bucket_id.as_int = ids.ids[SwapBlobMembers_BucketId].as_int;
  } else {
    // TODO(chogan): @errorhandling
    HERMES_NOT_IMPLEMENTED_YET;
  }

  return result;
}

void InitMetadataManager(MetadataManager *mdm, Arena *arena, Config *config,
                         int node_id) {
  // NOTE(chogan): All MetadataManager offsets are relative to the address of
  // the MDM itself.

  arena->error_handler = MetadataArenaErrorHandler;

  mdm->map_seed = 0x4E58E5DF;
  SeedHashForStorage(mdm->map_seed);

  mdm->system_view_state_update_interval_ms =
    config->system_view_state_update_interval_ms;

  // Initialize SystemViewState

  SystemViewState *sv_state = CreateSystemViewState(arena, config);
  mdm->system_view_state_offset = GetOffsetFromMdm(mdm, sv_state);

  // Initialize Global SystemViewState

  if (node_id == 1) {
    // NOTE(chogan): Only Node 1 has the Global SystemViewState
    SystemViewState *global_state = CreateSystemViewState(arena, config);
    mdm->global_system_view_state_offset = GetOffsetFromMdm(mdm, global_state);
  }
  mdm->global_system_view_state_node_id = 1;

  // Initialize BucketInfo array

  BucketInfo *buckets = PushArray<BucketInfo>(arena,
                                              config->max_buckets_per_node);
  mdm->bucket_info_offset = GetOffsetFromMdm(mdm, buckets);
  mdm->first_free_bucket.bits.node_id = (u32)node_id;
  mdm->first_free_bucket.bits.index = 0;
  mdm->num_buckets = 0;
  mdm->max_buckets = config->max_buckets_per_node;

  for (u32 i = 0; i < config->max_buckets_per_node; ++i) {
    BucketInfo *info = buckets + i;
    info->active = false;

    if (i == config->max_buckets_per_node - 1) {
      info->next_free.as_int = 0;
    } else {
      info->next_free.bits.node_id = (u32)node_id;
      info->next_free.bits.index = i + 1;
    }
  }

  // Initialize VBucketInfo array

  VBucketInfo *vbuckets = PushArray<VBucketInfo>(arena,
                                                 config->max_vbuckets_per_node);
  mdm->vbucket_info_offset = GetOffsetFromMdm(mdm, vbuckets);
  mdm->first_free_vbucket.bits.node_id = (u32)node_id;
  mdm->first_free_vbucket.bits.index = 0;
  mdm->num_vbuckets = 0;
  mdm->max_vbuckets = config->max_vbuckets_per_node;

  for (u32 i = 0; i < config->max_vbuckets_per_node; ++i) {
    VBucketInfo *info = vbuckets + i;
    info->active = false;

    if (i == config->max_vbuckets_per_node - 1) {
      info->next_free.as_int = 0;
    } else {
      info->next_free.bits.node_id = (u32)node_id;
      info->next_free.bits.index = i + 1;
    }
  }
}

VBucketInfo *LocalGetVBucketInfoByIndex(MetadataManager *mdm, u32 index) {
  VBucketInfo *info_array =
      (VBucketInfo *)((u8 *)mdm + mdm->vbucket_info_offset);
  VBucketInfo *result = info_array + index;
  return result;
}

VBucketInfo *LocalGetVBucketInfoById(MetadataManager *mdm, VBucketID id) {
  VBucketInfo *result = LocalGetVBucketInfoByIndex(mdm, id.bits.index);
  return result;
}

void LocalIncrementRefcount(SharedMemoryContext *context, VBucketID id) {
  MetadataManager *mdm = GetMetadataManagerFromContext(context);
  VBucketInfo *info = LocalGetVBucketInfoById(mdm, id);
  info->ref_count.fetch_add(1);
}

void IncrementRefcount(SharedMemoryContext *context, RpcContext *rpc,
                       VBucketID id) {
  u32 target_node = id.bits.node_id;
  if (target_node == rpc->node_id) {
    LocalIncrementRefcount(context, id);
  } else {
    RpcCall<bool>(rpc, target_node, "RemoteIncrementRefcountVBucket", id);
  }
}

void LocalDecrementRefcount(SharedMemoryContext *context, VBucketID id) {
  MetadataManager *mdm = GetMetadataManagerFromContext(context);
  VBucketInfo *info = LocalGetVBucketInfoById(mdm, id);
  info->ref_count.fetch_sub(1);
  assert(info->ref_count.load() >= 0);
}

void DecrementRefcount(SharedMemoryContext *context, RpcContext *rpc,
                       VBucketID id) {
  u32 target_node = id.bits.node_id;
  if (target_node == rpc->node_id) {
    LocalDecrementRefcount(context, id);
  } else {
    RpcCall<bool>(rpc, target_node, "RemoteDecrementRefcountVBucket", id);
  }
}

u32 GetRelativeNodeId(RpcContext *rpc, int offset) {
  int result = rpc->node_id + offset;
  assert(result >= 0);
  assert(result <= (int)(rpc->num_nodes + 1));

  if (result > (int)rpc->num_nodes) {
    result = 1;
  } else if (result == 0) {
    result = rpc->num_nodes;
  }

  return (u32)result;
}

u32 GetNextNode(RpcContext *rpc) {
  u32 result = GetRelativeNodeId(rpc, 1);

  return result;
}

u32 GetPreviousNode(RpcContext *rpc) {
  u32 result = GetRelativeNodeId(rpc, -1);

  return result;
}

std::vector<TargetID> GetNodeTargets(SharedMemoryContext *context,
                                     RpcContext *rpc, u32 target_node) {
  std::vector<TargetID> result;

  if (target_node == rpc->node_id) {
    result = LocalGetNodeTargets(context);
  } else {
    result = RpcCall<std::vector<TargetID>>(rpc, target_node,
                                            "RemoteGetNodeTargets");
  }

  return result;
}

std::vector<TargetID> GetNeighborhoodTargets(SharedMemoryContext *context,
                                             RpcContext *rpc) {
  // TODO(chogan): Inform the concept of "neighborhood" with a network topology
  // NOTE(chogan): For now, each node has 2 neighbors, NodeID-1 and NodeID+1
  // (wrapping around for nodes 1 and N).
  std::vector<TargetID> result;

  switch (rpc->num_nodes) {
    case 1: {
      // No neighbors
      break;
    }
    case 2: {
      // One neighbor
      u32 next_node = GetNextNode(rpc);
      result = GetNodeTargets(context, rpc, next_node);
      break;
    }
    default: {
      // Two neighbors
      u32 next_node = GetNextNode(rpc);
      std::vector<TargetID> next_targets = GetNodeTargets(context, rpc,
                                                          next_node);
      u32 prev_node = GetPreviousNode(rpc);
      std::vector<TargetID> prev_targets = GetNodeTargets(context, rpc,
                                                          prev_node);

      result.reserve(next_targets.size() + prev_targets.size());
      result.insert(result.end(), next_targets.begin(), next_targets.end());
      result.insert(result.end(), prev_targets.begin(), prev_targets.end());
    }
  }

  return result;
}

void LocalBeginGlobalTicketMutex(MetadataManager *mdm) {
  BeginTicketMutex(&mdm->global_mutex);
}

void LocalEndGlobalTicketMutex(MetadataManager *mdm) {
  EndTicketMutex(&mdm->global_mutex);
}

void BeginGlobalTicketMutex(SharedMemoryContext *context, RpcContext *rpc) {
  if (rpc->node_id == kGlobalMutexNodeId) {
    MetadataManager *mdm = GetMetadataManagerFromContext(context);
    LocalBeginGlobalTicketMutex(mdm);
  } else {
    [[maybe_unused]]
    bool result = RpcCall<bool>(rpc, kGlobalMutexNodeId,
                                "RemoteBeginGlobalTicketMutex");
  }
}

void EndGlobalTicketMutex(SharedMemoryContext *context, RpcContext *rpc) {
  if (rpc->node_id == kGlobalMutexNodeId) {
    MetadataManager *mdm = GetMetadataManagerFromContext(context);
    LocalEndGlobalTicketMutex(mdm);
  } else {
    [[maybe_unused]]
    bool result = RpcCall<bool>(rpc, kGlobalMutexNodeId,
                                "RemoteEndGlobalTicketMutex");
  }
}
}  // namespace hermes<|MERGE_RESOLUTION|>--- conflicted
+++ resolved
@@ -14,7 +14,6 @@
 
 #include <string.h>
 
-#include <iomanip>
 #include <string>
 
 #include "memory_management.h"
@@ -77,12 +76,6 @@
   return result;
 }
 
-u32 GetBlobNodeId(BlobID id) {
-  u32 result = (u32)abs(id.bits.node_id);
-
-  return result;
-}
-
 void LocalPut(MetadataManager *mdm, const char *key, u64 val,
               MapType map_type) {
   PutToStorage(mdm, key, val, map_type);
@@ -117,122 +110,6 @@
   return result;
 }
 
-u64 GetId(SharedMemoryContext *context, RpcContext *rpc, const char *name,
-          MapType map_type) {
-  u64 result = 0;
-
-  MetadataManager *mdm = GetMetadataManagerFromContext(context);
-  u32 target_node = HashString(mdm, rpc, name);
-
-  if (target_node == rpc->node_id) {
-    result = LocalGet(mdm, name, map_type);
-  } else {
-    result = RpcCall<u64>(rpc, target_node, "RemoteGet", std::string(name),
-                          map_type);
-  }
-
-  return result;
-}
-
-BucketID GetBucketId(SharedMemoryContext *context, RpcContext *rpc,
-                     const char *name) {
-  BucketID result = {};
-  result.as_int = GetId(context, rpc, name, kMapType_Bucket);
-
-  return result;
-}
-
-VBucketID GetVBucketId(SharedMemoryContext *context, RpcContext *rpc,
-                       const char *name) {
-  VBucketID result = {};
-  result.as_int = GetId(context, rpc, name, kMapType_VBucket);
-
-  return result;
-}
-
-std::string MakeInternalBlobName(const std::string &name, BucketID id) {
-  std::stringstream ss;
-
-  // NOTE(chogan): Store the bytes of \p id at the beginning of the name. We
-  // can't just stick the raw bytes in there because the Blob name will
-  // eventually be treated as a C string, which means a null byte will be
-  // treated as a null terminator. Instead, we store the string representation
-  // of each byte in hex, which means we need two bytes to represent one byte.
-  for (int i = sizeof(BucketID) - 1; i >= 0 ; --i) {
-    // TODO(chogan): @portability Need to perform this loop in reverse on a
-    // big-endian platform
-    u8 *byte = ((u8 *)&id.as_int) + i;
-    ss << std::hex << std::setw(2) << std::setfill('0') << (int)(*byte);
-  }
-  ss << name;
-
-  std::string result = ss.str();
-
-  return result;
-}
-
-BlobID GetBlobId(SharedMemoryContext *context, RpcContext *rpc,
-                 const std::string &name, BucketID bucket_id) {
-  std::string internal_name = MakeInternalBlobName(name, bucket_id);
-  BlobID result = {};
-  result.as_int = GetId(context, rpc, internal_name.c_str(), kMapType_Blob);
-
-  return result;
-}
-
-void PutId(MetadataManager *mdm, RpcContext *rpc, const std::string &name,
-           u64 id, MapType map_type) {
-  u32 target_node = HashString(mdm, rpc, name.c_str());
-  if (target_node == rpc->node_id) {
-    LocalPut(mdm, name.c_str(), id, map_type);
-  } else {
-    RpcCall<bool>(rpc, target_node, "RemotePut", name, id, map_type);
-  }
-}
-
-void PutBucketId(MetadataManager *mdm, RpcContext *rpc, const std::string &name,
-                 BucketID id) {
-  PutId(mdm, rpc, name, id.as_int, kMapType_Bucket);
-}
-
-void PutVBucketId(MetadataManager *mdm, RpcContext *rpc,
-                  const std::string &name, VBucketID id) {
-  PutId(mdm, rpc, name, id.as_int, kMapType_VBucket);
-}
-
-void PutBlobId(MetadataManager *mdm, RpcContext *rpc, const std::string &name,
-               BlobID id, BucketID bucket_id) {
-  std::string internal_name = MakeInternalBlobName(name, bucket_id);
-  PutId(mdm, rpc, internal_name, id.as_int, kMapType_Blob);
-}
-
-void DeleteId(MetadataManager *mdm, RpcContext *rpc, const std::string &name,
-              MapType map_type) {
-  u32 target_node = HashString(mdm, rpc, name.c_str());
-
-  if (target_node == rpc->node_id) {
-    LocalDelete(mdm, name.c_str(), map_type);
-  } else {
-    RpcCall<bool>(rpc, target_node, "RemoteDelete", name, map_type);
-  }
-}
-
-void DeleteBucketId(MetadataManager *mdm, RpcContext *rpc,
-                    const std::string &name) {
-  DeleteId(mdm, rpc, name, kMapType_Bucket);
-}
-
-void DeleteVBucketId(MetadataManager *mdm, RpcContext *rpc,
-                     const std::string &name) {
-  DeleteId(mdm, rpc, name, kMapType_VBucket);
-}
-
-void DeleteBlobId(MetadataManager *mdm, RpcContext *rpc,
-                  const std::string &name, BucketID bucket_id) {
-  std::string internal_name = MakeInternalBlobName(name, bucket_id);
-  DeleteId(mdm, rpc, internal_name, kMapType_Blob);
-}
-
 BucketInfo *LocalGetBucketInfoByIndex(MetadataManager *mdm, u32 index) {
   BucketInfo *info_array = (BucketInfo *)((u8 *)mdm + mdm->bucket_info_offset);
   BucketInfo *result = info_array + index;
@@ -240,87 +117,49 @@
   return result;
 }
 
-std::string LocalGetBlobNameFromId(SharedMemoryContext *context,
-                                   BlobID blob_id) {
-  MetadataManager *mdm = GetMetadataManagerFromContext(context);
-  std::string blob_name = ReverseGetFromStorage(mdm, blob_id.as_int,
-                                                kMapType_Blob);
-
-  std::string result;
-  if (blob_name.size() > kBucketIdStringSize) {
-    result = blob_name.substr(kBucketIdStringSize, std::string::npos);
-  }
-
-  return result;
-}
-
-std::string GetBlobNameFromId(SharedMemoryContext *context, RpcContext *rpc,
-                              BlobID blob_id) {
-  u32 target_node = GetBlobNodeId(blob_id);
-  std::string result;
-  if (target_node == rpc->node_id) {
-    result = LocalGetBlobNameFromId(context, blob_id);
-  } else {
-    result = RpcCall<std::string>(rpc, target_node, "RemoteGetBlobNameFromId",
-                                  blob_id);
-  }
-
-  return result;
-}
-
-// NOTE(chogan): Lookup table for HexStringToU64()
-static const u64 hextable[] = {
-  0, 0, 0, 0, 0, 0, 0, 0, 0, 0, 0, 0, 0, 0, 0, 0, 0, 0, 0, 0, 0, 0, 0,
-  0, 0, 0, 0, 0, 0, 0, 0, 0, 0, 0, 0, 0, 0, 0, 0, 0, 0, 0, 0, 0, 0, 0,
-  0, 0, 0, 1, 2, 3, 4, 5, 6, 7, 8, 9, 0, 0, 0, 0, 0, 0, 0, 10, 11, 12,
-  13, 14, 15, 0, 0, 0, 0, 0, 0, 0, 0, 0, 0, 0, 0, 0, 0, 0, 0, 0, 0, 0,
-  0, 0, 0, 0, 0, 0, 0, 10, 11, 12, 13, 14, 15, 0, 0, 0, 0, 0, 0, 0, 0,
-  0, 0, 0, 0, 0, 0, 0, 0, 0, 0, 0, 0, 0, 0, 0, 0, 0, 0, 0, 0, 0, 0, 0,
-  0, 0, 0, 0, 0, 0, 0, 0, 0, 0, 0, 0, 0, 0, 0, 0, 0, 0, 0, 0, 0, 0, 0,
-  0, 0, 0, 0, 0, 0, 0, 0, 0, 0, 0, 0, 0, 0, 0, 0, 0, 0, 0, 0, 0, 0, 0,
-  0, 0, 0, 0, 0, 0, 0, 0, 0, 0, 0, 0, 0, 0, 0, 0, 0, 0, 0, 0, 0, 0, 0,
-  0, 0, 0, 0, 0, 0, 0, 0, 0, 0, 0, 0, 0, 0, 0, 0, 0, 0, 0, 0, 0, 0, 0,
-  0, 0, 0, 0, 0, 0, 0, 0, 0, 0, 0, 0, 0, 0, 0, 0, 0, 0, 0, 0, 0, 0, 0,
-  0, 0, 0, 0, 0, 0, 0
-};
-
-u64 HexStringToU64(const std::string &s) {
-  u64 result = 0;
-  for (size_t i = 0; i < kBucketIdStringSize; ++i) {
-    result = (result << 4) | hextable[(int)s[i]];
-  }
-
-  return result;
-}
-
-BucketID LocalGetBucketIdFromBlobId(SharedMemoryContext *context, BlobID id) {
-  MetadataManager *mdm = GetMetadataManagerFromContext(context);
-  std::string internal_name = ReverseGetFromStorage(mdm, id.as_int,
-                                                    kMapType_Blob);
-  BucketID result = {};
-  if (internal_name.size() > kBucketIdStringSize) {
-    result.as_int = HexStringToU64(internal_name);
-  }
-
-  return result;
-}
-
-BucketID GetBucketIdFromBlobId(SharedMemoryContext *context, RpcContext *rpc,
-                               BlobID id) {
-  BucketID result = {};
-  u32 target_node = GetBlobNodeId(id);
-  if (target_node == rpc->node_id) {
-    result = LocalGetBucketIdFromBlobId(context, id);
-  } else {
-    result = RpcCall<BucketID>(rpc, target_node, "RemoteGetBucketIdFromBlobId",
-                               id);
-  }
-
-  return result;
-}
-
 BucketInfo *LocalGetBucketInfoById(MetadataManager *mdm, BucketID id) {
   BucketInfo *result = LocalGetBucketInfoByIndex(mdm, id.bits.index);
+
+  return result;
+}
+
+u64 GetIdByName(SharedMemoryContext *context, RpcContext *rpc, const char *name,
+                MapType map_type) {
+  u64 result = 0;
+
+  MetadataManager *mdm = GetMetadataManagerFromContext(context);
+  u32 target_node = HashString(mdm, rpc, name);
+
+  if (target_node == rpc->node_id) {
+    result = LocalGet(mdm, name, map_type);
+  } else {
+    result = RpcCall<u64>(rpc, target_node, "RemoteGet", std::string(name),
+                          map_type);
+  }
+
+  return result;
+}
+
+BucketID GetBucketIdByName(SharedMemoryContext *context, RpcContext *rpc,
+                           const char *name) {
+  BucketID result = {};
+  result.as_int = GetIdByName(context, rpc, name, kMapType_Bucket);
+
+  return result;
+}
+
+VBucketID GetVBucketIdByName(SharedMemoryContext *context, RpcContext *rpc,
+                             const char *name) {
+  VBucketID result = {};
+  result.as_int = GetIdByName(context, rpc, name, kMapType_VBucket);
+
+  return result;
+}
+
+BlobID GetBlobIdByName(SharedMemoryContext *context, RpcContext *rpc,
+                       const char *name) {
+  BlobID result = {};
+  result.as_int = GetIdByName(context, rpc, name, kMapType_Blob);
 
   return result;
 }
@@ -337,6 +176,42 @@
   }
 
   return result;
+}
+
+void PutId(MetadataManager *mdm, RpcContext *rpc, const std::string &name,
+           u64 id, MapType map_type) {
+  u32 target_node = HashString(mdm, rpc, name.c_str());
+  if (target_node == rpc->node_id) {
+    LocalPut(mdm, name.c_str(), id, map_type);
+  } else {
+    RpcCall<bool>(rpc, target_node, "RemotePut", name, id, map_type);
+  }
+}
+
+void DeleteId(MetadataManager *mdm, RpcContext *rpc, const std::string &name,
+              MapType map_type) {
+  u32 target_node = HashString(mdm, rpc, name.c_str());
+
+  if (target_node == rpc->node_id) {
+    LocalDelete(mdm, name.c_str(), map_type);
+  } else {
+    RpcCall<bool>(rpc, target_node, "RemoteDelete", name, map_type);
+  }
+}
+
+void PutBucketId(MetadataManager *mdm, RpcContext *rpc, const std::string &name,
+                 BucketID id) {
+  PutId(mdm, rpc, name, id.as_int, kMapType_Bucket);
+}
+
+void PutVBucketId(MetadataManager *mdm, RpcContext *rpc,
+                  const std::string &name, VBucketID id) {
+  PutId(mdm, rpc, name, id.as_int, kMapType_VBucket);
+}
+
+void PutBlobId(MetadataManager *mdm, RpcContext *rpc, const std::string &name,
+               BlobID id) {
+  PutId(mdm, rpc, name, id.as_int, kMapType_Blob);
 }
 
 VBucketInfo *GetVBucketInfoByIndex(MetadataManager *mdm, u32 index) {
@@ -400,9 +275,8 @@
                              const std::string &name) {
   MetadataManager *mdm = GetMetadataManagerFromContext(context);
 
-  BeginGlobalTicketMutex(context, rpc);
   BeginTicketMutex(&mdm->bucket_mutex);
-  BucketID result = GetBucketId(context, rpc, name.c_str());
+  BucketID result = GetBucketIdByName(context, rpc, name.c_str());
 
   if (result.as_int != 0) {
     LOG(INFO) << "Opening Bucket '" << name << "'" << std::endl;
@@ -412,7 +286,6 @@
     result = GetNextFreeBucketId(context, rpc, name);
   }
   EndTicketMutex(&mdm->bucket_mutex);
-  EndGlobalTicketMutex(context, rpc);
 
   return result;
 }
@@ -454,7 +327,7 @@
   MetadataManager *mdm = GetMetadataManagerFromContext(context);
 
   BeginTicketMutex(&mdm->vbucket_mutex);
-  VBucketID result = GetVBucketId(context, rpc, name.c_str());
+  VBucketID result = GetVBucketIdByName(context, rpc, name.c_str());
 
   if (result.as_int != 0) {
     LOG(INFO) << "Opening VBucket '" << name << "'" << std::endl;
@@ -510,6 +383,12 @@
     result = RpcCall<u32>(rpc, target_node, "RemoteAllocateBufferIdList",
                           buffer_ids);
   }
+
+  return result;
+}
+
+u32 GetBlobNodeId(BlobID id) {
+  u32 result = (u32)abs(id.bits.node_id);
 
   return result;
 }
@@ -569,6 +448,18 @@
     }
     *sizes = buffer_sizes;
   }
+
+  return result;
+}
+
+BufferIdArray GetBufferIdsFromBlobName(Arena *arena,
+                                       SharedMemoryContext *context,
+                                       RpcContext *rpc,
+                                       const char *blob_name,
+                                       u32 **sizes) {
+  BlobID blob_id = GetBlobIdByName(context, rpc, blob_name);
+  BufferIdArray result = GetBufferIdsFromBlobId(arena, context, rpc, blob_id,
+                                                sizes);
 
   return result;
 }
@@ -586,16 +477,8 @@
   blob_id.bits.buffer_ids_offset = AllocateBufferIdList(context, rpc,
                                                         target_node,
                                                         buffer_ids);
-  PutBlobId(mdm, rpc, blob_name, blob_id, bucket_id);
+  PutBlobId(mdm, rpc, blob_name, blob_id);
   AddBlobIdToBucket(mdm, rpc, blob_id, bucket_id);
-}
-
-void AttachBlobToVBucket(SharedMemoryContext *context, RpcContext *rpc,
-                        const char *blob_name, VBucketID vbucket_id) {
-  MetadataManager *mdm = GetMetadataManagerFromContext(context);
-
-  BlobID blob_id = GetBlobIdByName(context, rpc, blob_name);
-  AddBlobIdToVBucket(mdm, rpc, blob_id, vbucket_id);
 }
 
 void FreeBufferIdList(SharedMemoryContext *context, RpcContext *rpc,
@@ -609,8 +492,7 @@
 }
 
 void LocalDestroyBlobByName(SharedMemoryContext *context, RpcContext *rpc,
-                            const char *blob_name, BlobID blob_id,
-                            BucketID bucket_id) {
+                            const char *blob_name, BlobID blob_id) {
   if (!BlobIsInSwap(blob_id)) {
     std::vector<BufferID> buffer_ids = GetBufferIdList(context, rpc, blob_id);
     ReleaseBuffers(context, rpc, buffer_ids);
@@ -621,18 +503,11 @@
   FreeBufferIdList(context, rpc, blob_id);
 
   MetadataManager *mdm = GetMetadataManagerFromContext(context);
-  DeleteBlobId(mdm, rpc, blob_name, bucket_id);
-}
-
-std::string LocalGetBlobNameById(SharedMemoryContext *context, BlobID blob_id) {
-  MetadataManager *mdm = GetMetadataManagerFromContext(context);
-  std::string blob_name =
-      ReverseGetFromStorage(mdm, blob_id.as_int, kMapType_Blob);
-  return blob_name;
+  DeleteId(mdm, rpc, blob_name, kMapType_Blob);
 }
 
 void LocalDestroyBlobById(SharedMemoryContext *context, RpcContext *rpc,
-                          BlobID blob_id, BucketID bucket_id) {
+                          BlobID blob_id) {
   if (!BlobIsInSwap(blob_id)) {
     std::vector<BufferID> buffer_ids = GetBufferIdList(context, rpc, blob_id);
     ReleaseBuffers(context, rpc, buffer_ids);
@@ -642,11 +517,12 @@
 
   FreeBufferIdList(context, rpc, blob_id);
 
-  std::string blob_name = LocalGetBlobNameFromId(context, blob_id);
+  MetadataManager *mdm = GetMetadataManagerFromContext(context);
+  std::string blob_name = ReverseGetFromStorage(mdm, blob_id.as_int,
+                                                kMapType_Blob);
 
   if (blob_name.size() > 0) {
-    MetadataManager *mdm = GetMetadataManagerFromContext(context);
-    DeleteBlobId(mdm, rpc, blob_name.c_str(), bucket_id);
+    DeleteId(mdm, rpc, blob_name.c_str(), kMapType_Blob);
   } else {
     // TODO(chogan): @errorhandling
     DLOG(INFO) << "Expected to find blob_id " << blob_id.as_int
@@ -665,55 +541,29 @@
   }
 }
 
-std::vector<BlobID> GetBlobsFromVBucketInfo(SharedMemoryContext *context,
-                                            RpcContext *rpc,
-                                            VBucketID vbucket_id) {
-  u32 target_node = vbucket_id.bits.node_id;
-  if (target_node == rpc->node_id) {
-    return LocalGetBlobsFromVBucketInfo(context, vbucket_id);
-  } else {
-    return RpcCall<std::vector<BlobID>>(
-        rpc, target_node, "RemoteGetBlobsFromVBucketInfo", vbucket_id);
-  }
-}
-
-void RemoveBlobFromVBucketInfo(SharedMemoryContext *context, RpcContext *rpc,
-                               VBucketID vbucket_id, const char* blob_name) {
-  BlobID blob_id = GetBlobIdByName(context, rpc, blob_name);
-  u32 target_node = vbucket_id.bits.node_id;
-  if (target_node == rpc->node_id) {
-    LocalRemoveBlobFromVBucketInfo(context, vbucket_id, blob_id);
-  } else {
-    RpcCall<bool>(rpc, target_node, "RemoteRemoveBlobFromVBucketInfo",
-                  vbucket_id, blob_id);
-  }
-}
-
 void DestroyBlobByName(SharedMemoryContext *context, RpcContext *rpc,
                        BucketID bucket_id, const std::string &blob_name) {
-  BlobID blob_id = GetBlobId(context, rpc, blob_name, bucket_id);
+  BlobID blob_id = GetBlobIdByName(context, rpc, blob_name.c_str());
   if (!IsNullBlobId(blob_id)) {
     u32 blob_id_target_node = GetBlobNodeId(blob_id);
 
     if (blob_id_target_node == rpc->node_id) {
-      LocalDestroyBlobByName(context, rpc, blob_name.c_str(), blob_id,
-                             bucket_id);
+      LocalDestroyBlobByName(context, rpc, blob_name.c_str(), blob_id);
     } else {
       RpcCall<bool>(rpc, blob_id_target_node, "RemoteDestroyBlobByName",
-                    blob_name, blob_id, bucket_id);
+                    blob_name, blob_id);
     }
     RemoveBlobFromBucketInfo(context, rpc, bucket_id, blob_id);
   }
 }
 
 void RenameBlob(SharedMemoryContext *context, RpcContext *rpc,
-                const std::string &old_name, const std::string &new_name,
-                BucketID bucket_id) {
-  MetadataManager *mdm = GetMetadataManagerFromContext(context);
-  BlobID blob_id = GetBlobId(context, rpc, old_name, bucket_id);
+                const std::string &old_name, const std::string &new_name) {
+  MetadataManager *mdm = GetMetadataManagerFromContext(context);
+  BlobID blob_id = GetBlobIdByName(context, rpc, old_name.c_str());
   if (!IsNullBlobId(blob_id)) {
-    DeleteBlobId(mdm, rpc, old_name, bucket_id);
-    PutBlobId(mdm, rpc, new_name, blob_id, bucket_id);
+    DeleteId(mdm, rpc, old_name, kMapType_Blob);
+    PutBlobId(mdm, rpc, new_name, blob_id);
   } else {
     // TODO(chogan): @errorhandling
   }
@@ -721,7 +571,7 @@
 
 bool ContainsBlob(SharedMemoryContext *context, RpcContext *rpc,
                   BucketID bucket_id, const std::string &blob_name) {
-  BlobID blob_id = GetBlobId(context, rpc, blob_name, bucket_id);
+  BlobID blob_id = GetBlobIdByName(context, rpc, blob_name.c_str());
   bool result = false;
 
   if (!IsNullBlobId(blob_id)) {
@@ -730,14 +580,13 @@
       result = LocalContainsBlob(context, bucket_id, blob_id);
     } else {
       result = RpcCall<bool>(rpc, target_node, "RemoteContainsBlob", bucket_id,
-                             blob_id);
-    }
-  }
-
-  return result;
-}
-
-<<<<<<< HEAD
+                             blob_name);
+    }
+  }
+
+  return result;
+}
+
 std::string GetBlobNameById(SharedMemoryContext *context, RpcContext *rpc,
                             BlobID id) {
   u32 target_node = GetBlobNodeId(id);
@@ -748,16 +597,13 @@
   }
 }
 
-void DestroyBlobById(SharedMemoryContext *context, RpcContext *rpc, BlobID id) {
-=======
 void DestroyBlobById(SharedMemoryContext *context, RpcContext *rpc, BlobID id,
                      BucketID bucket_id) {
->>>>>>> 3e595e3e
   u32 target_node = GetBlobNodeId(id);
   if (target_node == rpc->node_id) {
-    LocalDestroyBlobById(context, rpc, id, bucket_id);
-  } else {
-    RpcCall<bool>(rpc, target_node, "RemoteDestroyBlobById", id, bucket_id);
+    LocalDestroyBlobById(context, rpc, id);
+  } else {
+    RpcCall<bool>(rpc, target_node, "RemoteDestroyBlobById", id);
   }
 }
 
@@ -779,7 +625,7 @@
                        BucketID id, const std::string &old_name,
                        const std::string &new_name) {
   MetadataManager *mdm = GetMetadataManagerFromContext(context);
-  DeleteBucketId(mdm, rpc, old_name);
+  DeleteId(mdm, rpc, old_name, kMapType_Bucket);
   PutBucketId(mdm, rpc, new_name, id);
 }
 
@@ -1216,33 +1062,4 @@
   return result;
 }
 
-void LocalBeginGlobalTicketMutex(MetadataManager *mdm) {
-  BeginTicketMutex(&mdm->global_mutex);
-}
-
-void LocalEndGlobalTicketMutex(MetadataManager *mdm) {
-  EndTicketMutex(&mdm->global_mutex);
-}
-
-void BeginGlobalTicketMutex(SharedMemoryContext *context, RpcContext *rpc) {
-  if (rpc->node_id == kGlobalMutexNodeId) {
-    MetadataManager *mdm = GetMetadataManagerFromContext(context);
-    LocalBeginGlobalTicketMutex(mdm);
-  } else {
-    [[maybe_unused]]
-    bool result = RpcCall<bool>(rpc, kGlobalMutexNodeId,
-                                "RemoteBeginGlobalTicketMutex");
-  }
-}
-
-void EndGlobalTicketMutex(SharedMemoryContext *context, RpcContext *rpc) {
-  if (rpc->node_id == kGlobalMutexNodeId) {
-    MetadataManager *mdm = GetMetadataManagerFromContext(context);
-    LocalEndGlobalTicketMutex(mdm);
-  } else {
-    [[maybe_unused]]
-    bool result = RpcCall<bool>(rpc, kGlobalMutexNodeId,
-                                "RemoteEndGlobalTicketMutex");
-  }
-}
 }  // namespace hermes